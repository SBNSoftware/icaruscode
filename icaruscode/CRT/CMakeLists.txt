
add_subdirectory(CRTUtils)
add_subdirectory(CRTDecoder)

<<<<<<< HEAD
art_make(
    NO_PLUGINS
    EXCLUDE
        CRTChannelMapAlg.cxx
        CRTGeometryHelper_service.cc
        CRTDetSim_module.cc
        CRTSimHitProducer_module.cc
        CRTTrueHitProducer_module.cc
        CRTTzeroProducer_module.cc
        CRTTrackProducer_module.cc
        CRTSimAnalysis_module.cc
        CRTDataAnalysis_module.cc
        CrtOpHitMatchAnalysis_module.cc
        CRTTruthMatchAnalysis_module.cc
        CRTAutoVeto_module.cc
        FlashResAna_module.cc
        PhotBackground_module.cc
        CRTT0Matching_module.cc
        CRTTPCMatchingAna_module.cc	
        CRTPMTMatchingAna_module.cc
	CRTTPCTruthEff_module.cc
=======
art_make_library(
>>>>>>> 967f6f31
    LIBRARY_NAME
        icaruscode_CRTData
    SOURCE
        CRTGeoObjectSorter.cxx
    LIBRARIES
        larcorealg::Geometry
        larcore::Geometry_Geometry_service
        canvas::canvas
        cetlib_except::cetlib_except
        messagefacility::MF_MessageLogger
        messagefacility::headers
        fhiclcpp::fhiclcpp
        art::Framework_Services_Registry
        CLHEP::CLHEP
        ROOT::Geom
        cetlib::cetlib
)

art_make_library(
        LIBRARY_NAME
                icaruscode_CRT
        SOURCE
                CRTChannelMapAlg.cxx
        LIBRARIES
                larcorealg::Geometry
                larcore::Geometry_Geometry_service
                sbnobj::ICARUS_CRT
                icaruscode_CRTData
                cetlib_except::cetlib_except
                messagefacility::MF_MessageLogger
                messagefacility::headers
                fhiclcpp::fhiclcpp
                art::Framework_Services_Registry
                CLHEP::CLHEP
                ROOT::Geom
                cetlib::cetlib
        )

cet_build_plugin(CRTGeometryHelper art::service
     LIBRARIES
        larcorealg::Geometry
        larcore::Geometry_Geometry_service
        icaruscode_CRT
        art_root_io::TFileService_service
        art::Framework_Services_Registry
        messagefacility::MF_MessageLogger
        messagefacility::headers
        )

cet_build_plugin(CRTDetSim art::module
     LIBRARIES
        larcorealg::Geometry
        icaruscode_CRT
        sbnobj::ICARUS_CRT
        sbnobj::Common_CRT
        icaruscode_CRTUtils
        art_root_io::TFileService_service
        lardataalg::DetectorInfo
        nurandom::RandomUtils_NuRandomService_service
        art::Framework_Services_Registry
        art::Framework_Services_Optional_RandomNumberGenerator_service
        messagefacility::MF_MessageLogger
        messagefacility::headers
        CLHEP::CLHEP
        )

cet_build_plugin(CRTSimHitProducer art::module
     LIBRARIES
        larcorealg::Geometry
        icaruscode_CRT
        sbnobj::ICARUS_CRT
        sbnobj::Common_CRT
        icaruscode_CRTUtils
        art_root_io::TFileService_service
        lardataalg::DetectorInfo
        nurandom::RandomUtils_NuRandomService_service
        art::Framework_Services_Registry
        art::Framework_Services_Optional_RandomNumberGenerator_service
        messagefacility::MF_MessageLogger
        messagefacility::headers
        CLHEP::CLHEP
        )

cet_build_plugin( CRTTrueHitProducer art::module
     LIBRARIES
        larcorealg::Geometry
        icaruscode_CRT
        sbnobj::ICARUS_CRT
        sbnobj::Common_CRT
        icaruscode_CRTUtils
        art::Framework_Core
        art::Framework_IO_Sources
        art::Framework_Principal
        art_root_io::TFileService_service
        art::Persistency_Provenance
        canvas::canvas
        cetlib_except::cetlib_except
        lardata::DetectorInfoServices_DetectorClocksServiceStandard_service
        art::Framework_Services_Registry
        messagefacility::MF_MessageLogger
        messagefacility::headers
        CLHEP::CLHEP
        cetlib::cetlib
        )

cet_build_plugin(CRTTzeroProducer art::module
     LIBRARIES
        larcorealg::Geometry
        icaruscode_CRT
        sbnobj::ICARUS_CRT
        sbnobj::Common_CRT
        art_root_io::TFileService_service
        lardataalg::DetectorInfo
        nurandom::RandomUtils_NuRandomService_service
        art::Framework_Services_Registry
        art::Framework_Services_Optional_RandomNumberGenerator_service
        messagefacility::MF_MessageLogger
        messagefacility::headers
        CLHEP::CLHEP
        lardata::Utilities
        )

cet_build_plugin(CRTTrackProducer art::module
     LIBRARIES
        larcorealg::Geometry
        icaruscode_CRT
        sbnobj::ICARUS_CRT
        sbnobj::Common_CRT
        icaruscode_CRTUtils
        art_root_io::TFileService_service
        ROOT::Tree
        lardataalg::DetectorInfo
        nurandom::RandomUtils_NuRandomService_service
        art::Framework_Services_Registry
        art::Framework_Services_Optional_RandomNumberGenerator_service
        messagefacility::MF_MessageLogger
        messagefacility::headers
        CLHEP::CLHEP
        )

cet_build_plugin(CRTSimAnalysis art::module
     LIBRARIES
        sbnobj::ICARUS_CRT
        icaruscode_CRT
        sbnobj::Common_CRT
        icaruscode_CRTUtils
        larcore::Geometry_Geometry_service
        larcorealg::Geometry
        nusimdata::SimulationBase
        art::Framework_Services_Registry
        art_root_io::tfile_support ROOT::Core
        art_root_io::TFileService_service
        messagefacility::MF_MessageLogger
        messagefacility::headers
        ROOT::Core
        ROOT::Geom
        ROOT::XMLIO
        ROOT::Gdml
        ROOT::Tree
        )

cet_build_plugin(CRTDataAnalysis art::module
     LIBRARIES
        artdaq_core::artdaq-core_Data
        sbnobj::ICARUS_CRT
        icaruscode_CRT
        sbnobj::Common_CRT
        icaruscode_CRTUtils
        larcore::Geometry_Geometry_service
        larcorealg::Geometry
        nusimdata::SimulationBase
        art::Framework_Services_Registry
        art_root_io::tfile_support ROOT::Core
        art_root_io::TFileService_service
        messagefacility::MF_MessageLogger
        messagefacility::headers
        ROOT::Core
        ROOT::Tree
        ROOT::Geom
        ROOT::XMLIO
        ROOT::Gdml
        )

cet_build_plugin(CRTCalibrationAnalysis art::module
     LIBRARIES
        icaruscode_CRTData
        icaruscode_CRT
        sbnobj::Common_CRT
        icaruscode_CRTUtils
        larcore::Geometry_Geometry_service
        larcorealg::Geometry
        nusimdata::SimulationBase
        art::Framework_Services_Registry
        art_root_io::tfile_support ROOT::Core
        art_root_io::TFileService_service
        messagefacility::MF_MessageLogger
        messagefacility::headers
        ROOT::Core
        ROOT::Tree
        ROOT::Geom
        ROOT::XMLIO
        ROOT::Gdml
)


cet_build_plugin(CrtOpHitMatchAnalysis art::module
     LIBRARIES
        sbnobj::ICARUS_CRT
        icaruscode_CRT
        sbnobj::Common_CRT
        icaruscode_CRTUtils
        larcore::Geometry_Geometry_service
        larcorealg::Geometry
        nusimdata::SimulationBase
        lardataobj::RecoBase
        art::Framework_Services_Registry
        art_root_io::tfile_support ROOT::Core
        art_root_io::TFileService_service
        lardataalg::DetectorInfo
        messagefacility::MF_MessageLogger
        messagefacility::headers
        ROOT::Core
        ROOT::Tree
        )

cet_build_plugin(CRTPMTMatchingAna art::module
     LIBRARIES
        sbnobj::ICARUS_CRT
        icaruscode_CRT
        sbnobj::Common_CRT
        icaruscode_CRTUtils
        larcore::Geometry_Geometry_service
        larcorealg::Geometry
        nusimdata::SimulationBase
        lardataobj::RecoBase
        lardataalg::DetectorInfo
        art::Framework_Services_Registry
        art_root_io::tfile_support ROOT::Core
        art_root_io::TFileService_service
        lardataalg::DetectorInfo
        messagefacility::MF_MessageLogger
        messagefacility::headers
        ROOT::Core
        ROOT::Tree
)

cet_build_plugin(CRTTruthMatchAnalysis art::module
     LIBRARIES
        sbnobj::ICARUS_CRT
        icaruscode_CRT
        sbnobj::Common_CRT
        icaruscode_CRTUtils
        larcore::Geometry_Geometry_service
        larcorealg::Geometry
        nusimdata::SimulationBase
        art::Framework_Services_Registry
        art_root_io::tfile_support
        art_root_io::TFileService_service
        messagefacility::MF_MessageLogger
        messagefacility::headers
        ROOT::Core
        ROOT::Tree
        ROOT::Geom
        ROOT::XMLIO
        ROOT::Gdml
        )

cet_build_plugin( CRTAutoVeto art::module
     LIBRARIES
        sbnobj::ICARUS_CRT
        icaruscode_CRT
        sbnobj::Common_CRT
        icaruscode_CRTUtils
        larcore::Geometry_Geometry_service
        larcorealg::Geometry
        nusimdata::SimulationBase
        art::Framework_Core
        art::Framework_Principal
        art::Framework_Services_Registry
        art_root_io::tfile_support
        art_root_io::TFileService_service
        art::Persistency_Common
        art::Persistency_Provenance
        art::Utilities
        canvas::canvas
        messagefacility::MF_MessageLogger
        messagefacility::headers
        cetlib::cetlib cetlib_except::cetlib_except
        ROOT::Core
        ROOT::Tree
        ROOT::Geom
        ROOT::XMLIO
        ROOT::Gdml
        )

cet_build_plugin( FlashResAna art::module
     LIBRARIES
        larcore::Geometry_Geometry_service
        larcorealg::Geometry
        nusimdata::SimulationBase
        lardataobj::RecoBase
        art::Framework_Core
        art::Framework_Principal
        art::Framework_Services_Registry
        art_root_io::tfile_support
        art_root_io::TFileService_service
        art::Persistency_Common
        art::Persistency_Provenance
        art::Utilities
        canvas::canvas
        messagefacility::MF_MessageLogger
        messagefacility::headers
        cetlib::cetlib cetlib_except::cetlib_except
        ROOT::Tree
        ROOT::Core
        ROOT::Geom
        ROOT::XMLIO
        ROOT::Gdml
        )

cet_build_plugin( PhotBackground art::module
     LIBRARIES
        larcore::Geometry_Geometry_service
        larcorealg::Geometry
        nusimdata::SimulationBase
        sbnobj::ICARUS_CRT
        icaruscode_CRT
        sbnobj::Common_CRT
        icaruscode_CRTUtils
        art::Framework_Core
        art::Framework_Principal
        art::Framework_Services_Registry
        art_root_io::tfile_support
        art_root_io::TFileService_service
        art::Persistency_Common
        art::Persistency_Provenance
        art::Utilities
        ROOT::Core
        ROOT::Geom
        ROOT::XMLIO
        ROOT::Gdml
        ROOT::Tree
        )

cet_build_plugin(CRTT0Matching art::module
     LIBRARIES
              icaruscode_CRTData
              icaruscode_CRT
              sbnobj::Common_CRT
              icaruscode_CRTUtils
              larcore::Geometry_Geometry_service
              larsim::Simulation lardataobj::Simulation
              larsim::MCCheater_BackTrackerService_service
              larsim::MCCheater_ParticleInventoryService_service
              lardata::Utilities
              larevt::Filters
              lardataobj::RawData
              lardataobj::RecoBase
              lardataobj::AnalysisBase
              lardata::RecoObjects
              larpandora::LArPandoraInterface
              larcorealg::Geometry
              nusimdata::SimulationBase
              art::Framework_Core
              art::Framework_Principal
              art::Framework_Services_Registry
              art_root_io::tfile_support
              art_root_io::TFileService_service
              art::Persistency_Common canvas::canvas
              art::Persistency_Provenance
              art::Utilities
              messagefacility::MF_MessageLogger
              ROOT::Core
              ROOT::Geom
              ROOT::XMLIO
              ROOT::Gdml
              ROOT::Tree
              ROOT::Spectrum
              ROOT::RooFit
              ROOT::RooFitCore
)


cet_build_plugin(CRTT0MatchingAna art::module
     LIBRARIES
              sbnobj::ICARUS_CRT
              icaruscode_CRT
              sbnobj::Common_CRT
              icaruscode_CRTUtils
              larcorealg::Geometry
              larcore::Geometry_Geometry_service
              larsim::Simulation lardataobj::Simulation
              larsim::MCCheater_BackTrackerService_service
              larsim::MCCheater_ParticleInventoryService_service
              lardata::Utilities
              larevt::Filters
              lardataobj::RawData
              lardataobj::RecoBase
              lardataobj::AnalysisBase
              lardata::RecoObjects
              larpandora::LArPandoraInterface
              larcorealg::Geometry
              nusimdata::SimulationBase
              art::Persistency_Common canvas::canvas
              art::Persistency_Provenance
              art::Utilities
              ROOT::Core
              ROOT::Tree
              ROOT::Geom
              ROOT::XMLIO
              ROOT::Gdml
              ROOT::Spectrum
              ROOT::RooFit
              ROOT::RooFitCore
)

cet_build_plugin(CRTTPCMatchingAna art::module
     LIBRARIES
              sbnobj::ICARUS_CRT
              icaruscode_CRT
              sbnobj::Common_CRT
              icaruscode_CRTUtils
              larcorealg::Geometry
              larcore::Geometry_Geometry_service
              larsim::Simulation lardataobj::Simulation
              larsim::MCCheater_BackTrackerService_service
              larsim::MCCheater_ParticleInventoryService_service
              lardata::Utilities
              larevt::Filters
              lardataobj::RawData
              lardataobj::RecoBase
              lardataobj::AnalysisBase
              lardata::RecoObjects
              larpandora::LArPandoraInterface
              larcorealg::Geometry
              nusimdata::SimulationBase
              art::Persistency_Common canvas::canvas
              art::Persistency_Provenance
              art::Utilities
              ROOT::Core
              ROOT::Geom
              ROOT::XMLIO
              ROOT::Gdml
              ROOT::Spectrum
              ROOT::RooFit
              ROOT::RooFitCore
)
simple_plugin(CRTTPCTruthEff module
              icaruscode_CRTData
              icaruscode_CRT
              sbnobj_Common_CRT
              icaruscode_CRTUtils
              larcorealg_Geometry
              larcore_Geometry_Geometry_service
              larsim_Simulation lardataobj_Simulation
              larsim_MCCheater_BackTrackerService_service
              larsim_MCCheater_ParticleInventoryService_service
              lardata_Utilities
              larevt_Filters
              lardataobj_RawData
              lardataobj_RecoBase
              lardataobj_AnalysisBase
              lardata_RecoObjects
              larpandora_LArPandoraInterface
              larcorealg_Geometry
              nusimdata_SimulationBase
              ${ART_FRAMEWORK_SERVICES_REGISTRY}
              ${ART_ROOT_IO_TFILE_SUPPORT} ${ROOT_CORE}
              ${ART_ROOT_IO_TFILESERVICE_SERVICE}
              art_Persistency_Common canvas
              art_Persistency_Provenance canvas
              art_Utilities canvas
              ${MF_MESSAGELOGGER}
              ${MF_UTILITIES}
              ${ROOT_BASIC_LIB_LIST}
              ${ROOT_GEOM}
              ${ROOT_XMLIO}
              ${ROOT_GDML}
              ${ROOT_SPECTRUM}
              ${ROOT_ROOFIT}
              ${ROOT_ROOFITCORE}
)


install_headers()
install_fhicl()
install_source()<|MERGE_RESOLUTION|>--- conflicted
+++ resolved
@@ -2,7 +2,7 @@
 add_subdirectory(CRTUtils)
 add_subdirectory(CRTDecoder)
 
-<<<<<<< HEAD
+
 art_make(
     NO_PLUGINS
     EXCLUDE
@@ -23,10 +23,7 @@
         CRTT0Matching_module.cc
         CRTTPCMatchingAna_module.cc	
         CRTPMTMatchingAna_module.cc
-	CRTTPCTruthEff_module.cc
-=======
-art_make_library(
->>>>>>> 967f6f31
+	      CRTTPCTruthEff_module.cc
     LIBRARY_NAME
         icaruscode_CRTData
     SOURCE
