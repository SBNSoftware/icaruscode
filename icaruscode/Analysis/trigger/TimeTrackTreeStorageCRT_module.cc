--- conflicted
+++ resolved
@@ -16,11 +16,8 @@
 #include "icaruscode/PMT/Algorithms/PMTverticalSlicingAlg.h"
 #include "icaruscode/Utilities/TrajectoryUtils.h"
 #include "icaruscode/Utilities/ArtAssociationCaches.h" // OneToOneAssociationCache
-<<<<<<< HEAD
 #include "icarusalg/Utilities/TrackTimeInterval.h"
-=======
 #include "icarusalg/Utilities/AssnsCrosser.h"
->>>>>>> 0e6835f3
 #include "sbnobj/Common/CRT/CRTHit.hh"
 #include "sbnobj/Common/Trigger/ExtraTriggerInfo.h"
 
@@ -499,7 +496,6 @@
     detinfo::DetectorPropertiesData const& detProp
     ) const;
   
-<<<<<<< HEAD
   /**
    * @brief Returns the most significative distance of a `time` from a `range`.
    * @param time time to be checked
@@ -522,77 +518,6 @@
     electronics_time time, lar::util::TrackTimeInterval::TimeRange const& range
     );
     
-    
-  /// Connects `recob::Track` to `anab::T0` via intermediate `recob::PFParticle`
-  class TPCT0fromTrackBrowser {
-      public:
-    
-    /**
-     * @brief Constructor.
-     * @param event the _art_ event to read data from when needed
-     * @param trackParticleAssnsTag (default: none) tag of particle/track associations
-     * 
-     * If `trackParticleAssnsTag` is empty, it will be figured out from the
-     * first query, assuming that the producer of the track is also the one
-     * of the particle flow object associations to them.
-     */
-    TPCT0fromTrackBrowser(
-      art::Event const& event,
-      art::InputTag const& trackParticleAssnsTag = {},
-      art::InputTag const& particleT0AssnsTag = {}
-      );
-    
-    /// Declares the data products that may be consumed to the `collector`.
-    void declareConsumes(art::ConsumesCollector& collector) const;
-    
-    //@{
-    /// Returns the `anab::T0` associated to the specified track.
-    art::Ptr<anab::T0> findT0for(art::Ptr<recob::Track> const& trackPtr);
-    art::Ptr<anab::T0> operator() (art::Ptr<recob::Track> const& trackPtr)
-      { return findT0for(trackPtr); }
-    //@}
-    
-    
-    /// Declares the data products that may be consumed to the `collector`.
-    static void declareConsumes(
-      art::ConsumesCollector& collector
-      , art::InputTag const& trackParticleAssnsTag
-      , art::InputTag const& particleT0AssnsTag
-      );
-  
-      private:
-    art::Event const* fEvent; ///< Event to read data on demand.
-    
-    /// Tag for the particle/track associations.
-    art::InputTag fTrackParticleAssnsTag;
-    
-    /// Tag for the t0/particle associations.
-    art::InputTag fParticleT0AssnsTag;
-    
-    /// Track to PFO cache.
-    util::OneToOneAssociationCache<recob::Track, recob::PFParticle> fTrackToPFO;
-    
-    /// PFO to TO cache.
-    util::OneToOneAssociationCache<recob::PFParticle, anab::T0> fPFOtoT0;
-    
-    /// Returns the `recob::PFParticle` associated to `trackPtr`, null if none.
-    art::Ptr<recob::PFParticle> findPFOforTrack(art::Ptr<recob::Track> const& trackPtr);
-    
-    /// Returns the `anab::T0` associated to `particlePtr`, null if none.
-    art::Ptr<anab::T0> findT0forPFO(art::Ptr<recob::PFParticle> const& particlePtr);
-    
-    /// Lookup which queries `cache` and loads more data into it if needed.
-    template <typename Left, typename Right>
-    art::Ptr<Right> findAssociatedPtr(
-      art::Ptr<Left> const& leftPtr,
-      util::OneToOneAssociationCache<Left, Right>& cache,
-      art::InputTag* assnsTag = nullptr
-      );
-
-  }; // TPCT0fromTrackBrowser
-  
-=======
->>>>>>> 0e6835f3
 }; // sbn::TimeTrackTreeStorage
 
 
@@ -1388,7 +1313,6 @@
 } // sbn::TimeTrackTreeStorage::posShiftFromCRTtime()
 
 
-<<<<<<< HEAD
 // -----------------------------------------------------------------------------
 auto sbn::TimeTrackTreeStorage::distanceFromTimeRange
   (electronics_time time, lar::util::TrackTimeInterval::TimeRange const& range)
@@ -1434,99 +1358,5 @@
 
 
 // -----------------------------------------------------------------------------
-// --- BEGIN -- Implementation for association traverse with two hops ----------
-// -----------------------------------------------------------------------------
-sbn::TimeTrackTreeStorage::TPCT0fromTrackBrowser::TPCT0fromTrackBrowser(
-  art::Event const& event,
-  art::InputTag const& trackParticleAssnsTag /* = {} */,
-  art::InputTag const& particleT0AssnsTag /* = {} */
-)
-  : fEvent{ &event }
-  , fTrackParticleAssnsTag{ trackParticleAssnsTag }
-  , fParticleT0AssnsTag{ particleT0AssnsTag }
-  {}
-
-
-void sbn::TimeTrackTreeStorage::TPCT0fromTrackBrowser::declareConsumes
-  (art::ConsumesCollector& collector) const
-  { declareConsumes(collector, fTrackParticleAssnsTag, fParticleT0AssnsTag); }
-
-
-art::Ptr<anab::T0> sbn::TimeTrackTreeStorage::TPCT0fromTrackBrowser::findT0for
-  (art::Ptr<recob::Track> const& trackPtr)
-{
-  art::Ptr<recob::PFParticle> particlePtr = findPFOforTrack(trackPtr);
-  if (trackPtr.isNull()) return {};
-  
-  art::Ptr<anab::T0> t0Ptr = findT0forPFO(particlePtr);
-  return t0Ptr;
-} // sbn::TimeTrackTreeStorage::TPCT0fromTrackBrowser::findT0for()
-
-
-template <typename Left, typename Right>
-art::Ptr<Right>
-sbn::TimeTrackTreeStorage::TPCT0fromTrackBrowser::findAssociatedPtr(
-  art::Ptr<Left> const& leftPtr,
-  util::OneToOneAssociationCache<Left, Right>& cache,
-  art::InputTag* assnsTag /* = nullptr */
-) {
-  // check cache
-  art::Ptr<Right> rightPtr = cache(leftPtr);
-  if (rightPtr) return rightPtr;
-  
-  if (cache.hasProduct(leftPtr)) return {}; // can't load anything new here
-  
-  // if no hit, load new associations
-  art::InputTag const tag
-    = (!assnsTag || assnsTag->empty())? inputTagOf(leftPtr, *fEvent): *assnsTag;
-  if (assnsTag && assnsTag->empty()) *assnsTag = tag;
-  
-  auto const& assns = fEvent->getProduct<art::Assns<Left, Right>>(tag);
-  
-  util::OneToOneAssociationCache<Left, Right> newCache{ assns };
-  
-  rightPtr = newCache(leftPtr);
-  
-  cache.mergeCache(std::move(newCache));
-  
-  return rightPtr;
-  
-} // sbn::TimeTrackTreeStorage::TPCT0fromTrackBrowser::findAssociatedPtr()
-
-
-art::Ptr<recob::PFParticle>
-sbn::TimeTrackTreeStorage::TPCT0fromTrackBrowser::findPFOforTrack
-  (art::Ptr<recob::Track> const& trackPtr)
-  { return findAssociatedPtr(trackPtr, fTrackToPFO, &fTrackParticleAssnsTag); }
-
-
-art::Ptr<anab::T0>
-sbn::TimeTrackTreeStorage::TPCT0fromTrackBrowser::findT0forPFO
-  (art::Ptr<recob::PFParticle> const& particlePtr)
-  { return findAssociatedPtr(particlePtr, fPFOtoT0, &fParticleT0AssnsTag); }
-
-
-void sbn::TimeTrackTreeStorage::TPCT0fromTrackBrowser::declareConsumes(
-  art::ConsumesCollector& collector
-  , art::InputTag const& trackParticleAssnsTag
-  , art::InputTag const& particleT0AssnsTag
-) {
-  if (!trackParticleAssnsTag.empty()) {
-    collector.consumes<art::Assns<recob::Track, recob::PFParticle>>
-      (trackParticleAssnsTag);
-  }
-  if (!particleT0AssnsTag.empty()) {
-    collector.consumes<art::Assns<recob::PFParticle, anab::T0>>
-      (particleT0AssnsTag);
-  }
-} // sbn::TimeTrackTreeStorage::TPCT0fromTrackBrowser::declareConsumes()
-
-
-// -----------------------------------------------------------------------------
-// --- END ---- Implementation for association traverse with two hops ----------
-// -----------------------------------------------------------------------------
-
-=======
->>>>>>> 0e6835f3
 DEFINE_ART_MODULE(sbn::TimeTrackTreeStorage)
 
