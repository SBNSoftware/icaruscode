local wc = import "wirecell.jsonnet";
local g = import "pgraph.jsonnet";
local f = import "pgrapher/common/funcs.jsonnet";
local sim_maker = import "pgrapher/common/sim/nodes.jsonnet";


// return some nodes, includes base sim nodes.
function(params, tools) {
    local sim = sim_maker(params, tools),

    local nanodes = std.length(tools.anodes),

    // I rue the day that we must have an (anode) X (field) cross product!
    local ductors = sim.make_detector_ductors("nominal", tools.anodes, tools.pirs[0]),


    local zippers = [sim.make_depozipper("depozipper-"+tools.anodes[n].name, tools.anodes[n], tools.pirs[0])
                     for n in std.range(0, nanodes-1)],
    local transforms = [sim.make_depotransform("depotransform-"+tools.anodes[n].name, tools.anodes[n], tools.pirs[0])
                        for n in std.range(0, nanodes-1)],


    local transformsyz = [sim.make_depotransform_withplane("depotransform-%d-"%n+tools.anodes[std.floor(n/45)].name+"-plane%d"%std.mod(std.floor(n/15),3),tools.anodes[std.floor(n/45)], [std.mod(std.floor(n/15),3)],tools.pirs[std.mod(n,15)])
	                  for n in std.range(0, 359)],
//    local transformsyz = [sim.make_depotransform_withplane("depotransform-%d-"%n+tools.anodes[std.floor(n/45)].name+"-plane%d"%std.mod(std.floor(n/15),3),tools.anodes[std.floor(n/45)], [std.mod(std.floor(n/15),3)],tools.pirs[0])



    local depos2traces = transforms,
    local depos2tracesyz = transformsyz,
    //local depos2traces = zippers,

    local digitizers = [
        sim.digitizer(tools.anodes[n], name="digitizer-" + tools.anodes[n].name, tag="orig%d"%n)
        for n in std.range(0,nanodes-1)],

    local reframers = [
        g.pnode({
            type: 'Reframer',
            name: 'reframer-'+tools.anodes[n].name,
            data: {
                anode: wc.tn(tools.anodes[n]),
                tags: [],           // ?? what do?
                fill: 0.0,
                tbin: params.sim.reframer.tbin,
                toffset: 0,
                nticks: params.sim.reframer.nticks,
            },
        }, nin=1, nout=1) for n in std.range(0, nanodes-1)],

    local reframersyz = [
        g.pnode({
            type: 'Reframer',
            name: 'reframer-%d-'%n+tools.anodes[std.floor(n/45)].name,
            data: {
                anode: wc.tn(tools.anodes[std.floor(n/45)]),
                tags: [],           // ?? what do?
                fill: 0.0,
                tbin: params.sim.reframer.tbin,
                toffset: 0,
                nticks: params.sim.reframer.nticks,
            },
	    }, nin=1, nout=1) for n in std.range(0, 359)],
    

    // fixme: see https://github.com/WireCell/wire-cell-gen/issues/29
    local make_noise_model = function(anode, csdb=null) {
        type: "EmpiricalNoiseModel",
        name: "empericalnoise-" + anode.name,
        data: {
            anode: wc.tn(anode),
            dft: wc.tn(tools.dft),
            chanstat: if std.type(csdb) == "null" then "" else wc.tn(csdb),
            spectra_file: params.files.noise,
            nsamples: params.daq.nticks,
            period: params.daq.tick,
            wire_length_scale: 1.0*wc.cm, // optimization binning
        },
        uses: [anode, tools.dft] + if std.type(csdb) == "null" then [] else [csdb],
    },
    local noise_models = [make_noise_model(anode) for anode in tools.anodes],


    local add_noise = function(model) g.pnode({
        type: "AddNoise",
        name: "addnoise-" + model.name,
        data: {
            rng: wc.tn(tools.random),
            dft: wc.tn(tools.dft),
            model: wc.tn(model),
	    nsamples: params.daq.nticks,
            replacement_percentage: 0.02, // random optimization
        }}, nin=1, nout=1, uses=[tools.random, tools.dft, model]),

    local noises = [add_noise(model) for model in noise_models],
    
    local outtags = ["orig%d"%n for n in std.range(0, nanodes-1)],

    ret : {

        analog_pipelines: [g.pipeline([depos2traces[n], reframers[n]],
                                      name="simanalogpipe-" + tools.anodes[n].name) for n in std.range(0, nanodes-1)],
        signal_pipelines: [g.pipeline([depos2traces[n], reframers[n],  digitizers[n]],
                                      name="simsigpipe-" + tools.anodes[n].name) for n in std.range(0, nanodes-1)],
        splusn_pipelines:  [g.pipeline([depos2traces[n], reframers[n], noises[n], digitizers[n]],
                                       name="simsignoipipe-" + tools.anodes[n].name) for n in std.range(0, nanodes-1)],

        analog: f.fanpipe('DepoSetFanout', self.analog_pipelines, 'FrameFanin', "simanaloggraph", outtags),
        signal: f.fanpipe('DepoSetFanout', self.signal_pipelines, 'FrameFanin', "simsignalgraph", outtags),
        splusn: f.fanpipe('DepoSetFanout', self.splusn_pipelines, 'FrameFanin', "simsplusngraph", outtags),

<<<<<<< HEAD
        analog_pipelinesyz: [g.pipeline([depos2tracesyz[n]],
                                        name="simanalogpipe-%d-"%n + tools.anodes[std.floor(n/45)].name) for n in std.range(0, 359)],
        signal_pipelinesyz: [g.pipeline([depos2tracesyz[n], reframersyz[n],  digitizers[n]],
                                      name="simsigpipe-" + tools.anodes[n].name) for n in std.range(0, nanodes-1)],
        splusn_pipelinesyz:  [g.pipeline([depos2tracesyz[n], reframersyz[n], noises[n], digitizers[n]],
                                       name="simsignoipipe-" + tools.anodes[n].name) for n in std.range(0, nanodes-1)],

        analogyz: f.fanpipe('DepoSetFanout', self.analog_pipelinesyz, 'FrameFanin', "simanaloggraph", outtags),
        signalyz: f.fanpipe('DepoSetFanout', self.signal_pipelinesyz, 'FrameFanin', "simsignalgraph", outtags),
        splusnyz: f.fanpipe('DepoSetFanout', self.splusn_pipelinesyz, 'FrameFanin', "simsplusngraph", outtags),
=======
        // Drifter for Overlay MC
        overlay_drifter: g.pnode({
            local xregions = wc.unique_list(std.flattenArrays([v.faces for v in params.det.volumes])),

            type: "wclsICARUSDrifter",
            data: params.lar {
                rng: wc.tn(tools.random),
                xregions: xregions,
                time_offset: params.sim.depo_toffset,

                drift_speed: params.lar.drift_speed,
                fluctuate: params.sim.fluctuate,

                DL: params.lar.DL,
                DT: params.lar.DT,
                lifetime: params.lar.lifetime,
		ar39activity: 0, // no simulated activity

		// DB config
		DBFileName: "tpc_elifetime_data",
		DBTag: "v2r1",
		ELifetimeCorrection: true,
		Verbose: true,
		TPC: 0,
            },
        }, nin=1, nout=1, uses=[tools.random]),
>>>>>>> 764a777a

    } + sim,                    // tack on base for user sugar.
}.ret<|MERGE_RESOLUTION|>--- conflicted
+++ resolved
@@ -109,7 +109,6 @@
         signal: f.fanpipe('DepoSetFanout', self.signal_pipelines, 'FrameFanin', "simsignalgraph", outtags),
         splusn: f.fanpipe('DepoSetFanout', self.splusn_pipelines, 'FrameFanin', "simsplusngraph", outtags),
 
-<<<<<<< HEAD
         analog_pipelinesyz: [g.pipeline([depos2tracesyz[n]],
                                         name="simanalogpipe-%d-"%n + tools.anodes[std.floor(n/45)].name) for n in std.range(0, 359)],
         signal_pipelinesyz: [g.pipeline([depos2tracesyz[n], reframersyz[n],  digitizers[n]],
@@ -120,7 +119,7 @@
         analogyz: f.fanpipe('DepoSetFanout', self.analog_pipelinesyz, 'FrameFanin', "simanaloggraph", outtags),
         signalyz: f.fanpipe('DepoSetFanout', self.signal_pipelinesyz, 'FrameFanin', "simsignalgraph", outtags),
         splusnyz: f.fanpipe('DepoSetFanout', self.splusn_pipelinesyz, 'FrameFanin', "simsplusngraph", outtags),
-=======
+
         // Drifter for Overlay MC
         overlay_drifter: g.pnode({
             local xregions = wc.unique_list(std.flattenArrays([v.faces for v in params.det.volumes])),
@@ -147,7 +146,6 @@
 		TPC: 0,
             },
         }, nin=1, nout=1, uses=[tools.random]),
->>>>>>> 764a777a
 
     } + sim,                    // tack on base for user sugar.
 }.ret