##include "cluster3dpathfindingtools.fcl"

BEGIN_PROLOG

icarus_snippethit3dbuilder:
{
  tool_type:             SnippetHit3DBuilderICARUS
  HitFinderTagVec:       ["gaushit"]
  EnableMonitoring:      true  # enable monitoring of functions
  HitWidthScaleFactor:   3.0   #
  RangeNumSigma:         3.0   #
  LongHitsStretchFactor: 1.5   # Allows to stretch long hits widths if desired
  PulseHeightFraction:   0.4   #
  PHLowSelection:        10.   #
  DeltaPeakTimeSig:      1.75  # "Significance" of agreement between 2 hit peak times
  WirePitchScaleFactor:  1.9
<<<<<<< HEAD
  SaveMythicalPoints:    true
  MaxMythicalChiSquare:  10.
  UseT0Offsets:          false
=======
  SaveMythicalPoints:    false
  MaxMythicalChiSquare:  10.
  UseT0Offsets:          true
>>>>>>> e3fd6923
  MaxHitChiSquare:       6.0
  OutputHistograms:      false
}

END_PROLOG<|MERGE_RESOLUTION|>--- conflicted
+++ resolved
@@ -14,15 +14,9 @@
   PHLowSelection:        10.   #
   DeltaPeakTimeSig:      1.75  # "Significance" of agreement between 2 hit peak times
   WirePitchScaleFactor:  1.9
-<<<<<<< HEAD
-  SaveMythicalPoints:    true
-  MaxMythicalChiSquare:  10.
-  UseT0Offsets:          false
-=======
   SaveMythicalPoints:    false
   MaxMythicalChiSquare:  10.
   UseT0Offsets:          true
->>>>>>> e3fd6923
   MaxHitChiSquare:       6.0
   OutputHistograms:      false
 }
