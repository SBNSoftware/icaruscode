--- conflicted
+++ resolved
@@ -5,13 +5,6 @@
 icarus_calorimetryalgdata:	@local::standard_calorimetryalgdata
 icarus_calorimetryalgmc:	  @local::standard_calorimetryalgmc
 
-<<<<<<< HEAD
-# Calorimetry constants from G. Putnam (Dec 2021)
-# Informed by truth based study on ICARUS MC -- docdb 23856
-# The method to obtain these was a bit of a hack and will
-# need to be revisted if/when the data processing is updated
-icarus_calorimetryalgmc.CalAreaConstants: [0.01343, 0.01338, 0.01475]
-=======
 # Calorimetry constants from G. Putnam (Mar 2022)
 # Informed by truth based study on ICARUS MC
 # docdb 23856 discusses the methodology for a different iteration of 
@@ -19,7 +12,6 @@
 # The method to obtain these was a bit of a hack and will
 # need to be revisted if/when the data processing is updated
 icarus_calorimetryalgmc.CalAreaConstants: [0.01118, 0.01112, 0.01233]
->>>>>>> e3fd6923
 
 standard_caloicarusdata:
 {
