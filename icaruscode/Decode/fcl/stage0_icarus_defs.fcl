--- conflicted
+++ resolved
@@ -199,15 +199,12 @@
                                      @sequence::icarus_purity_monitor
                                    ]
 
-<<<<<<< HEAD
-=======
 icarus_stage0_2d_multiTPC:         [ @sequence::icarus_stage0_multiTPC_2d_TPC,
                                      @sequence::icarus_stage0_EastHits_TPC,
                                      @sequence::icarus_stage0_WestHits_TPC,
                                      @sequence::icarus_purity_monitor
                                    ]
 
->>>>>>> 851e7ef0
 icarus_stage0_crt:                 [
                                      daqCRT
                                    ]
@@ -219,8 +216,6 @@
                                      @sequence::icarus_stage0_crt
                                    ]
 
-<<<<<<< HEAD
-=======
 icarus_stage0_2d_data:             [
                                      @sequence::icarus_stage0_PMT, 
                                      daqTPCROI, 
@@ -228,7 +223,6 @@
                                      @sequence::icarus_stage0_crt
                                    ]
 
->>>>>>> 851e7ef0
 ### Below we include overrides for the modules above
 
 ### Handle multiple TPC readout with single instances
