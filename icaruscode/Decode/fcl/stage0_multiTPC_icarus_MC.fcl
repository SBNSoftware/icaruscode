#include "stage0_multiTPC_rawpmt_icarus_MC.fcl"

<<<<<<< HEAD
process_name: MCstage0

## Add the MC module to the list of producers
physics.producers: {  @table::icarus_stage0_producers
                      @table::icarus_stage0_mc_producers
                   }

## Use the following to run the full defined stage0 set of modules
physics.reco: [   @sequence::icarus_stage0_mc_PMT, 
                  MCDecodeTPCROI, 
                  @sequence::icarus_stage0_multiTPC,
                  @sequence::icarus_stage0_mc_crt
              ]

## boiler plate...
physics.outana:        [ purityinfoana0, purityinfoana1 ]
physics.trigger_paths: [ reco ]
physics.end_paths:     [ outana, streamBNB ]

## Note that for output we hijack the "outBNB" definition (but change the naming convention to make more generic for MC)
outputs.outBNB.fileName: "%ifb_%tc-%p.root"
outputs.outBNB.dataTier: "reconstructed"

# Drop the artdaq format files on output
outputs.outBNB.outputCommands: ["keep *_*_*_*", "drop *_MCDecodeTPCROI_*_*", "drop *_decon1droi_*_*","drop raw::RawDigits_*_*_*" ]

# Set the expected input for ophit
physics.producers.ophit.InputModule: "opdaq"

# Set up for the single module mutliple TPC mode...
physics.producers.MCDecodeTPCROI.FragmentsLabelVec:   ["daq3:PHYSCRATEDATATPCWW","daq2:PHYSCRATEDATATPCWE","daq1:PHYSCRATEDATATPCEW","daq0:PHYSCRATEDATATPCEE"]
physics.producers.MCDecodeTPCROI.OutInstanceLabelVec: ["PHYSCRATEDATATPCWW",     "PHYSCRATEDATATPCWE",     "PHYSCRATEDATATPCEW",     "PHYSCRATEDATATPCEE"]
physics.producers.decon1droi.RawDigitLabelVec:        ["MCDecodeTPCROI:PHYSCRATEDATATPCWW","MCDecodeTPCROI:PHYSCRATEDATATPCWE","MCDecodeTPCROI:PHYSCRATEDATATPCEW","MCDecodeTPCROI:PHYSCRATEDATATPCEE"]

physics.producers.roifinder.WireModuleLabelVec: ["decon1droi:PHYSCRATEDATATPCWW","decon1droi:PHYSCRATEDATATPCWE","decon1droi:PHYSCRATEDATATPCEW","decon1droi:PHYSCRATEDATATPCEE"]

## Need overrides for the purity monitor
physics.producers.purityana0.RawModuleLabel:  ["MCDecodeTPCROI:PHYSCRATEDATATPCWW","MCDecodeTPCROI:PHYSCRATEDATATPCWE","MCDecodeTPCROI:PHYSCRATEDATATPCEW","MCDecodeTPCROI:PHYSCRATEDATATPCEE"]
physics.producers.purityana1.RawModuleLabel:  ["MCDecodeTPCROI:PHYSCRATEDATATPCWW","MCDecodeTPCROI:PHYSCRATEDATATPCWE","MCDecodeTPCROI:PHYSCRATEDATATPCEW","MCDecodeTPCROI:PHYSCRATEDATATPCEE"]
=======
outputs.outBNB.outputCommands: [ @sequence::outputs.outBNB.outputCommands, @sequence::icarus_mc_dropping_rawopdetwf ]
>>>>>>> e3fd6923
<|MERGE_RESOLUTION|>--- conflicted
+++ resolved
@@ -1,45 +1,3 @@
 #include "stage0_multiTPC_rawpmt_icarus_MC.fcl"
 
-<<<<<<< HEAD
-process_name: MCstage0
-
-## Add the MC module to the list of producers
-physics.producers: {  @table::icarus_stage0_producers
-                      @table::icarus_stage0_mc_producers
-                   }
-
-## Use the following to run the full defined stage0 set of modules
-physics.reco: [   @sequence::icarus_stage0_mc_PMT, 
-                  MCDecodeTPCROI, 
-                  @sequence::icarus_stage0_multiTPC,
-                  @sequence::icarus_stage0_mc_crt
-              ]
-
-## boiler plate...
-physics.outana:        [ purityinfoana0, purityinfoana1 ]
-physics.trigger_paths: [ reco ]
-physics.end_paths:     [ outana, streamBNB ]
-
-## Note that for output we hijack the "outBNB" definition (but change the naming convention to make more generic for MC)
-outputs.outBNB.fileName: "%ifb_%tc-%p.root"
-outputs.outBNB.dataTier: "reconstructed"
-
-# Drop the artdaq format files on output
-outputs.outBNB.outputCommands: ["keep *_*_*_*", "drop *_MCDecodeTPCROI_*_*", "drop *_decon1droi_*_*","drop raw::RawDigits_*_*_*" ]
-
-# Set the expected input for ophit
-physics.producers.ophit.InputModule: "opdaq"
-
-# Set up for the single module mutliple TPC mode...
-physics.producers.MCDecodeTPCROI.FragmentsLabelVec:   ["daq3:PHYSCRATEDATATPCWW","daq2:PHYSCRATEDATATPCWE","daq1:PHYSCRATEDATATPCEW","daq0:PHYSCRATEDATATPCEE"]
-physics.producers.MCDecodeTPCROI.OutInstanceLabelVec: ["PHYSCRATEDATATPCWW",     "PHYSCRATEDATATPCWE",     "PHYSCRATEDATATPCEW",     "PHYSCRATEDATATPCEE"]
-physics.producers.decon1droi.RawDigitLabelVec:        ["MCDecodeTPCROI:PHYSCRATEDATATPCWW","MCDecodeTPCROI:PHYSCRATEDATATPCWE","MCDecodeTPCROI:PHYSCRATEDATATPCEW","MCDecodeTPCROI:PHYSCRATEDATATPCEE"]
-
-physics.producers.roifinder.WireModuleLabelVec: ["decon1droi:PHYSCRATEDATATPCWW","decon1droi:PHYSCRATEDATATPCWE","decon1droi:PHYSCRATEDATATPCEW","decon1droi:PHYSCRATEDATATPCEE"]
-
-## Need overrides for the purity monitor
-physics.producers.purityana0.RawModuleLabel:  ["MCDecodeTPCROI:PHYSCRATEDATATPCWW","MCDecodeTPCROI:PHYSCRATEDATATPCWE","MCDecodeTPCROI:PHYSCRATEDATATPCEW","MCDecodeTPCROI:PHYSCRATEDATATPCEE"]
-physics.producers.purityana1.RawModuleLabel:  ["MCDecodeTPCROI:PHYSCRATEDATATPCWW","MCDecodeTPCROI:PHYSCRATEDATATPCWE","MCDecodeTPCROI:PHYSCRATEDATATPCEW","MCDecodeTPCROI:PHYSCRATEDATATPCEE"]
-=======
-outputs.outBNB.outputCommands: [ @sequence::outputs.outBNB.outputCommands, @sequence::icarus_mc_dropping_rawopdetwf ]
->>>>>>> e3fd6923
+outputs.outBNB.outputCommands: [ @sequence::outputs.outBNB.outputCommands, @sequence::icarus_mc_dropping_rawopdetwf ]