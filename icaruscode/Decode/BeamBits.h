--- conflicted
+++ resolved
@@ -47,10 +47,9 @@
     // --- BEGIN -- Generic bit functions --------------------------------------
     /// @name Generic bit functions
     /// @{
-<<<<<<< HEAD
-    //template <typename EnumType>
-    //using mask_t = std::underlying_type_t<EnumType>;
-    
+    
+    /// Type for bit masks.
+    /// @note This is a glorified integral type.
     template <typename EnumType>
     struct mask_t {
       using bits_t = EnumType; ///< Enumeration type of the bits.
@@ -64,18 +63,6 @@
     mask_t<EnumType> makeMask
       (typename mask_t<EnumType>::maskbits_t bits) noexcept;
     
-=======
-    
-    /// Type for bit masks.
-    /// @note This is a glorified integral type.
-    template <typename EnumType>
-    struct mask_t {
-      using bits_t = EnumType; ///< Enumeration type of the bits.
-      using maskbits_t = std::underlying_type_t<EnumType>; ///< Bit data type.
-      maskbits_t bits { 0 };
-      operator maskbits_t() const { return bits; }
-    }; // mask_t
->>>>>>> 18cce677
     
     /// Returns the value of specified `bit` (conversion like `enum` to `int`).
     template <typename EnumType>
@@ -157,7 +144,6 @@
     };
 
     
-<<<<<<< HEAD
 
     /// Enabled gates in the trigger configuration. See register 0X00050008 in docdb SBN-doc-23778-v1
     enum class gateSelection: unsigned int {
@@ -187,10 +173,6 @@
 
     using gateSelectionMask = mask_t<gateSelection>;
 
-=======
-    using triggerSourceMask = mask_t<triggerSource>;
-    
->>>>>>> 18cce677
     /// Returns a mnemonic short name of the beam type.
     std::string bitName(triggerSource bit);
     /// Returns a mnemonic short name of the trigger location.
@@ -208,7 +190,6 @@
   } // namespace bits
   
   using bits::triggerSource; // import symbol
-<<<<<<< HEAD
   using bits::triggerSourceMask;
   using bits::triggerType;
   using bits::triggerTypeMask;
@@ -216,9 +197,6 @@
   using bits::triggerLocationMask;
   using bits::triggerWindowMode;
   using bits::gateSelection;
-=======
-  using bits::triggerSourceMask; // import symbol
->>>>>>> 18cce677
   
 } // namespace sbn
 
