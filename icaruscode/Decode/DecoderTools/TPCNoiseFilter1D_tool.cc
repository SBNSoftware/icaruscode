--- conflicted
+++ resolved
@@ -324,12 +324,9 @@
         icarus_signal_processing::VectorFloat& rawDataVec    = fRawWaveforms[idx];
         icarus_signal_processing::VectorFloat& pedCorDataVec = fPedCorWaveforms[idx];
 
-<<<<<<< HEAD
-=======
         // Make sure our selection and ROI arrays are initialized
         std::fill(fSelectVals[idx].begin(),fSelectVals[idx].end(),false);
 
->>>>>>> 5cd78cd6
         // Recover the channel ID
         int channelID = channelPlaneVec[idx].first;
 
@@ -337,19 +334,11 @@
         fChannelIDVec[idx] = channelID;
 
         // Is this a valid channel and what is its status?
-<<<<<<< HEAD
-        if (fChannelStatus->IsPresent(channelID))
+        if (fRemoveBadChannels && fChannelStatus->IsPresent(channelID))
         {
             // If the channel is bad then we "protect" the entire channel (it will not be used in noise removal)
             // Note that the array has already been cleared before calling this function so no need to set opposite case
             if (!fChannelStatus->IsGood(channelID))
-=======
-        if (fRemoveBadChannels && fChannelStatus->IsPresent(channelID))
-        {
-            // If the channel is bad then we "protect" the entire channel (it will not be used in noise removal)
-            // Note that the array has already been cleared before calling this function so no need to set opposite case
-            if (fChannelStatus->IsBad(channelID))
->>>>>>> 5cd78cd6
             {   
 //                std::cout << "--> Channel:" << channelID << " is marked as bad by the channel status service" << std::endl;
                 std::fill(fSelectVals[idx].begin(),fSelectVals[idx].end(),true);
