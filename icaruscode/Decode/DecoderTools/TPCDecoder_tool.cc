/**
 *  @file   TPCDecoder_tool.cc
 *
 *  @brief  This tool provides "standard" 3D hits built (by this tool) from 2D hits
 *
 */

// Framework Includes
#include "art/Framework/Core/EDProducer.h"
#include "art/Framework/Principal/Event.h"
#include "art/Framework/Principal/Handle.h"
#include "art/Framework/Services/Registry/ServiceHandle.h"
#include "art/Persistency/Common/PtrMaker.h"
#include "art/Utilities/ToolMacros.h"
#include "cetlib/cpu_timer.h"
#include "fhiclcpp/ParameterSet.h"
#include "messagefacility/MessageLogger/MessageLogger.h"

// LArSoft includes
#include "larcore/Geometry/Geometry.h"
#include "lardataobj/RawData/RawDigit.h"

#include "sbndaq-artdaq-core/Overlays/ICARUS/PhysCrateFragment.hh"

#include "icaruscode/Decode/DecoderTools/IDecoder.h"

// std includes
#include <string>
#include <iostream>
#include <memory>

//------------------------------------------------------------------------------------------------------------------------------------------
// implementation follows

namespace daq {
/**
 *  @brief  TPCDecoder class definiton
 */
class TPCDecoder : virtual public IDecoder
{
public:
    /**
     *  @brief  Constructor
     *
     *  @param  pset
     */
    explicit TPCDecoder(fhicl::ParameterSet const &pset);

    /**
     *  @brief  Destructor
     */
    ~TPCDecoder();

    /**
     *  @brief Each algorithm may have different objects it wants "produced" so use this to
     *         let the top level producer module "know" what it is outputting
     */
    virtual void produces(art::ProducesCollector&) override;

    /**
     *  @brief Interface for configuring the particular algorithm tool
     *
     *  @param ParameterSet  The input set of parameters for configuration
     */
    virtual void configure(const fhicl::ParameterSet&) override;

    /**
     *  @brief Initialize any data products the tool will output
     *
     */
    virtual void initializeDataProducts() override;

    /**
     *  @brief Given a set of recob hits, run DBscan to form 3D clusters
     *
     *  @param fragment            The artdaq fragment to process
     *  @param rawDigitColllection The output RawDigits
     */
    virtual void process_fragment(const artdaq::Fragment &fragment) override;

    /**
     *  @brief Output the data products to the event store
     * 
     *  @param event The event store objects
     */
    virtual void outputDataProducts(art::Event& event) override;

private:

    using RawDigitCollectionPtr = std::unique_ptr<std::vector<raw::RawDigit>>;

    uint32_t                                    fFragment_id_offset;    //< Allow offset for id

    RawDigitCollectionPtr                       fRawDigitCollection;    //< The output data collection pointer

    const geo::Geometry*                        fGeometry;              //< pointer to the Geometry service
};

TPCDecoder::TPCDecoder(fhicl::ParameterSet const &pset)
{
    this->configure(pset);
}

//------------------------------------------------------------------------------------------------------------------------------------------

TPCDecoder::~TPCDecoder()
{
}

void TPCDecoder::produces(art::ProducesCollector& collector)
{
    collector.produces< std::vector<raw::RawDigit>>();
}

//------------------------------------------------------------------------------------------------------------------------------------------
void TPCDecoder::configure(fhicl::ParameterSet const &pset)
{
    fFragment_id_offset = pset.get<uint32_t>("fragment_id_offset");

    fGeometry = art::ServiceHandle<geo::Geometry const>{}.get();

    return;
}

void TPCDecoder::initializeDataProducts()
{
    fRawDigitCollection = RawDigitCollectionPtr(new std::vector<raw::RawDigit>);

    return;
}

void TPCDecoder::process_fragment(const artdaq::Fragment &fragment)
{
    mf::LogVerbatim("TPCDecoder") << "************HHAUSNER TESTING TPCDecoder************"<< std::endl;

    size_t fragment_id = fragment.fragmentID() - fFragment_id_offset;
  
    // convert fragment to Nevis fragment
    icarus::PhysCrateFragment physCrateFragment(fragment);
    
    size_t nBoardsPerFragment = physCrateFragment.nBoards();
    size_t nChannelsPerBoard  = physCrateFragment.nChannelsPerBoard();

    //int channel_count=0;
    for(size_t board = 0; board < physCrateFragment.nBoards(); board++)
    {
//        size_t event_number = physCrateFragment.BoardEventNumber(i_b);
//        size_t timestamp    = physCrateFragment.BoardTimeStamp(board);

        size_t boardId = nChannelsPerBoard * (nBoardsPerFragment * fragment_id + board);

<<<<<<< HEAD
        // Get the pointer to the start of this board's block of data
        //const icarus::A2795DataBlock::data_t* dataBlock = physCrateFragment.BoardData(board);

=======
>>>>>>> e4465786
        //A2795DataBlock const& block_data = *(crate_data.BoardDataBlock(i_b));
        for(size_t channel = 0; channel < physCrateFragment.nChannelsPerBoard(); channel++)
        {
            //raw::ChannelID_t channel_num = (i_ch & 0xff ) + (i_b << 8);
            raw::ChannelID_t           channel_num = boardId + channel;
            raw::RawDigit::ADCvector_t wvfm(physCrateFragment.nSamplesPerChannel());
<<<<<<< HEAD

            // It seems that the data is read from each channel for each tick so the 
            // loop indices below are chosen to pick out the "right" ticks for a given channel
            for(size_t tick = 0; tick < physCrateFragment.nSamplesPerChannel(); tick++)
            {
              //wvfm[tick] = dataBlock[channel + tick * physCrateFragment.nChannelsPerBoard()];
              wvfm[tick] = physCrateFragment.adc_val(board, channel, tick);
            }
        
=======
            wvfm.assign(physCrateFragment.channel_adc_vec(board, channel).begin(), physCrateFragment.channel_adc_vec(board, channel).end());
>>>>>>> e4465786
            fRawDigitCollection->emplace_back(channel_num,physCrateFragment.nSamplesPerChannel(),wvfm);
        }//loop over channels
    }//loop over boards

    return;
}

void TPCDecoder::outputDataProducts(art::Event& event)
{
    // Want the RawDigits to be sorted in channel order... has to be done somewhere so why not now?
    std::sort(fRawDigitCollection->begin(),fRawDigitCollection->end(),[](const auto& left,const auto&right){return left.Channel() < right.Channel();});

    // Now transfer ownership to the event store
    event.put(std::move(fRawDigitCollection));

    return;
}

DEFINE_ART_CLASS_TOOL(TPCDecoder)
} // namespace lar_cluster3d<|MERGE_RESOLUTION|>--- conflicted
+++ resolved
@@ -131,8 +131,6 @@
 
 void TPCDecoder::process_fragment(const artdaq::Fragment &fragment)
 {
-    mf::LogVerbatim("TPCDecoder") << "************HHAUSNER TESTING TPCDecoder************"<< std::endl;
-
     size_t fragment_id = fragment.fragmentID() - fFragment_id_offset;
   
     // convert fragment to Nevis fragment
@@ -149,31 +147,13 @@
 
         size_t boardId = nChannelsPerBoard * (nBoardsPerFragment * fragment_id + board);
 
-<<<<<<< HEAD
-        // Get the pointer to the start of this board's block of data
-        //const icarus::A2795DataBlock::data_t* dataBlock = physCrateFragment.BoardData(board);
-
-=======
->>>>>>> e4465786
         //A2795DataBlock const& block_data = *(crate_data.BoardDataBlock(i_b));
         for(size_t channel = 0; channel < physCrateFragment.nChannelsPerBoard(); channel++)
         {
             //raw::ChannelID_t channel_num = (i_ch & 0xff ) + (i_b << 8);
             raw::ChannelID_t           channel_num = boardId + channel;
             raw::RawDigit::ADCvector_t wvfm(physCrateFragment.nSamplesPerChannel());
-<<<<<<< HEAD
-
-            // It seems that the data is read from each channel for each tick so the 
-            // loop indices below are chosen to pick out the "right" ticks for a given channel
-            for(size_t tick = 0; tick < physCrateFragment.nSamplesPerChannel(); tick++)
-            {
-              //wvfm[tick] = dataBlock[channel + tick * physCrateFragment.nChannelsPerBoard()];
-              wvfm[tick] = physCrateFragment.adc_val(board, channel, tick);
-            }
-        
-=======
             wvfm.assign(physCrateFragment.channel_adc_vec(board, channel).begin(), physCrateFragment.channel_adc_vec(board, channel).end());
->>>>>>> e4465786
             fRawDigitCollection->emplace_back(channel_num,physCrateFragment.nSamplesPerChannel(),wvfm);
         }//loop over channels
     }//loop over boards
