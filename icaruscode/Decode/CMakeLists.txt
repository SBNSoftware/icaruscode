cet_enable_asserts()

cet_find_library(LIBWDA NAMES wda PATHS ENV LIBWDA_LIB NO_DEFAULT_PATH)

art_make(
          EXCLUDE
                        TriggerConfigurationExtraction_module.cc
                        PMTconfigurationExtraction_module.cc
                        DumpTriggerConfiguration_module.cc
                        DumpPMTconfiguration_module.cc
                        DumpArtDAQfragments_module.cc
                        DumpTrigger_module.cc
                        DaqDecoderICARUSPMT_module.cc
          MODULE_LIBRARIES
                        icarus_signal_processing
                        icarus_signal_processing_Detection
                        icarus_signal_processing_Filters
                        icaruscode_TPC_Utilities
                        sbndaq_artdaq_core::sbndaq-artdaq-core_Overlays_ICARUS 
                        artdaq_core::artdaq-core_Utilities
                        larcorealg_Geometry
                        larcore_Geometry_Geometry_service
                        lardata_Utilities
                        larevt_Filters
                        lardataobj_RawData
                        lardata_ArtDataHelper
                        ${ROOT_BASIC_LIB_LIST}
                        LIBWDA
                        ${ART_FRAMEWORK_CORE}
                        ${ART_FRAMEWORK_PRINCIPAL}
                        ${ART_FRAMEWORK_SERVICES_REGISTRY}
                        ${ART_ROOT_IO_TFILE_SUPPORT}
                        ${ART_ROOT_IO_TFILESERVICE_SERVICE}
                        ${ART_UTILITIES}
                        art_Persistency_Common canvas
                        art_Persistency_Provenance canvas
                        art_Utilities canvas
                        ${MF_MESSAGELOGGER}
                        ${MF_UTILITIES}
                        ${FHICLCPP}
                        cetlib cetlib_except
                        ${TBB}
        )

simple_plugin(DaqDecoderICARUSPMT module
  sbnobj_Common_PMT_Data
  sbnobj_Common_Trigger
  icaruscode_Decode_DecoderTools_Dumpers
  icaruscode_Decode_DecoderTools
  sbndaq_artdaq_core::sbndaq-artdaq-core_Overlays_Common
  sbndaq_artdaq_core::sbndaq-artdaq-core_Overlays
  lardataobj_RawData
  artdaq_core::artdaq-core_Data
  ${ART_ROOT_IO_TFILESERVICE_SERVICE}
  ${ART_ROOT_IO_TFILE_SUPPORT}
  ${ART_FRAMEWORK_SERVICES_REGISTRY}
  ${MF_MESSAGELOGGER}
  ${FHICLCPP}
  cetlib_except
  ROOT::Tree
  )

simple_plugin(PMTconfigurationExtraction module
  icaruscode_Decode_DecoderTools
  sbnobj_Common_PMT_Data
  art_Framework_Services_Registry
  fhiclcpp
  cetlib_except
  )

simple_plugin(TriggerConfigurationExtraction module
  icaruscode_Decode_DecoderTools
  icaruscode_Decode_DataProducts
  art_Framework_Services_Registry
  fhiclcpp
  cetlib_except
  )

simple_plugin(DumpPMTconfiguration module
  sbnobj_Common_PMT_Data
  messagefacility::MF_MessageLogger
  fhiclcpp
  cetlib_except
  )

simple_plugin(DumpTriggerConfiguration module
  icaruscode_Decode_DataProducts
  messagefacility::MF_MessageLogger
  fhiclcpp
  cetlib_except
  )

simple_plugin(DumpArtDAQfragments module
  icaruscode_Decode_DecoderTools_Dumpers
  artdaq_core::artdaq-core_Data
  messagefacility::MF_MessageLogger
  fhiclcpp
  cetlib_except
  )

simple_plugin(DumpTrigger module
<<<<<<< HEAD
  icaruscode_Decode_DataProducts
=======
  sbnobj_Common_Trigger
>>>>>>> 256e7fa3
  lardataobj::Simulation
  lardataobj::RawData
  messagefacility::MF_MessageLogger
  fhiclcpp
  cetlib_except::cetlib_except
  )

install_headers()
install_fhicl()
install_source()

# Add our tools directory
add_subdirectory(DecoderTools)
add_subdirectory(ChannelMapping)
add_subdirectory(DataProducts)
add_subdirectory(fcl)
<|MERGE_RESOLUTION|>--- conflicted
+++ resolved
@@ -99,11 +99,7 @@
   )
 
 simple_plugin(DumpTrigger module
-<<<<<<< HEAD
-  icaruscode_Decode_DataProducts
-=======
   sbnobj_Common_Trigger
->>>>>>> 256e7fa3
   lardataobj::Simulation
   lardataobj::RawData
   messagefacility::MF_MessageLogger
