////////////////////////////////////////////////////////////////////////
//
// Class:       DaqDecoderICARUSTPCwROI
// Module Type: producer
// File:        DaqDecoderICARUSTPCwROI_module.cc
//
//              The intent of this module is to both "decode" artdaq fragments
//              and convert to RawDigits and also to do the initial noise 
//              filtering, specifically the coherent noise. 
//
// Configuration parameters:
//
// DigitModuleLabel      - the source of the RawDigit collection
//
//
// Modeled after example from Mike Wang (mwang@fnal.gov)
// Copied/Modified by Tracy Usher (usher@slac.stanford.edu) on January 27, 2020
//
////////////////////////////////////////////////////////////////////////

#include <cmath>
#include <algorithm>
#include <vector>
#include <iterator>

#include "art/Framework/Core/ReplicatedProducer.h"
#include "art/Framework/Principal/Event.h"
#include "art/Framework/Services/Registry/ServiceHandle.h"
#include "art_root_io/TFileService.h"
#include "art/Framework/Core/ModuleMacros.h"
#include "art/Utilities/make_tool.h"
#include "canvas/Persistency/Common/Ptr.h"
#include "messagefacility/MessageLogger/MessageLogger.h"
#include "cetlib/cpu_timer.h"

#include "tbb/parallel_for.h"
#include "tbb/blocked_range.h"
#include "tbb/task_arena.h"
#include "tbb/spin_mutex.h"
#include "tbb/concurrent_vector.h"

#include "larcore/Geometry/Geometry.h"
#include "lardata/DetectorInfoServices/DetectorClocksService.h"
#include "lardataobj/RawData/RawDigit.h"
#include "lardataobj/RecoBase/Wire.h"         // This for outputting the ROIs
#include "lardata/ArtDataHelper/WireCreator.h"

#include "sbndaq-artdaq-core/Overlays/ICARUS/PhysCrateFragment.hh"

#include "icaruscode/Decode/DecoderTools/INoiseFilter.h"
#include "icaruscode/Decode/ChannelMapping/IICARUSChannelMap.h"

#include "icarus_signal_processing/ICARUSSigProcDefs.h"
#include "icarus_signal_processing/WaveformTools.h"
#include "icarus_signal_processing/Filters/FFTFilterFunctions.h"
#include "icarus_signal_processing/Filters/ImageFilters.h"
#include "icarus_signal_processing/Denoising.h"
#include "icarus_signal_processing/Detection/EdgeDetection.h"
#include "icarus_signal_processing/Filters/BilateralFilters.h"
#include "icarus_signal_processing/ROIFinder2D.h"

namespace daq 
{

class DaqDecoderICARUSTPCwROI : public art::ReplicatedProducer
{
public:

    // Copnstructors, destructor.
    explicit DaqDecoderICARUSTPCwROI(fhicl::ParameterSet const & pset, art::ProcessingFrame const& frame);
    virtual ~DaqDecoderICARUSTPCwROI();

    // Overrides.
    virtual void configure(fhicl::ParameterSet const & pset);
    virtual void produce(art::Event & e, art::ProcessingFrame const& frame);
    virtual void beginJob(art::ProcessingFrame const& frame);
    virtual void endJob(art::ProcessingFrame const& frame);

    // Define the RawDigit collection
    using RawDigitCollection    = std::vector<raw::RawDigit>;
    using RawDigitCollectionPtr = std::unique_ptr<RawDigitCollection>;
    using WireCollection        = std::vector<recob::Wire>;
    using WireCollectionPtr     = std::unique_ptr<WireCollection>;
    using ConcurrentRawDigitCol = tbb::concurrent_vector<raw::RawDigit>;
    using ConcurrentWireCol     = tbb::concurrent_vector<recob::Wire>;

    // Define data structures for organizing the decoded fragments
    // The idea is to form complete "images" organized by "logical" TPC. Here we are including
    // both the active AND inactive channels so the noise processing will be correct
    // We build two lists here, first is the mapping to the actual image, 
    // the second will be a mapping to channel IDs where we assume the
    // order is the same between the two
    using PlaneIdxToImagePair   = std::pair<unsigned int,icarus_signal_processing::ArrayFloat>;
    using PlaneIdxToImageMap    = std::map<unsigned int,icarus_signal_processing::ArrayFloat>;
    using ChannelVec            = std::vector<raw::ChannelID_t>;
    using PlaneIdxToChannelPair = std::pair<unsigned int,ChannelVec>;
    using PlaneIdxToChannelMap  = std::map<unsigned int,ChannelVec>;

    using ChannelArrayPair      = std::pair<daq::INoiseFilter::ChannelPlaneVec,icarus_signal_processing::ArrayFloat>;
    using ChannelArrayPairVec   = std::vector<ChannelArrayPair>;


    // Function to do the work
    void processSingleFragment(size_t,
                               detinfo::DetectorClocksData const& clockData,
                               art::Handle<artdaq::Fragments>, 
                               ConcurrentRawDigitCol&,
                               ConcurrentRawDigitCol&,
                               ConcurrentRawDigitCol&,
                               ConcurrentWireCol&) const;

private:
    class multiThreadFragmentProcessing
    {
    public:
        multiThreadFragmentProcessing(DaqDecoderICARUSTPCwROI const&     parent,
                                      detinfo::DetectorClocksData const& clockData,
                                      art::Handle<artdaq::Fragments>&    fragmentsHandle,
                                      ConcurrentRawDigitCol&             concurrentRawRawDigits,
                                      ConcurrentRawDigitCol&             concurrentRawDigits,
                                      ConcurrentRawDigitCol&             coherentRawDigits,
                                      ConcurrentWireCol&                 concurrentROIs)
            : fDaqDecoderICARUSTPCwROI(parent),
              fClockData{clockData},
              fFragmentsHandle(fragmentsHandle),
              fConcurrentRawRawDigits(concurrentRawRawDigits),
              fConcurrentRawDigits(concurrentRawDigits),
              fCoherentRawDigits(coherentRawDigits),
              fConcurrentROIs(concurrentROIs)
        {}

        void operator()(const tbb::blocked_range<size_t>& range) const
        {
            for (size_t idx = range.begin(); idx < range.end(); idx++)
              fDaqDecoderICARUSTPCwROI.processSingleFragment(idx, fClockData, fFragmentsHandle, fConcurrentRawRawDigits, fConcurrentRawDigits, fCoherentRawDigits, fConcurrentROIs);
        }
    private:
        const DaqDecoderICARUSTPCwROI&     fDaqDecoderICARUSTPCwROI;
        detinfo::DetectorClocksData const& fClockData;
        art::Handle<artdaq::Fragments>&    fFragmentsHandle;
        ConcurrentRawDigitCol&             fConcurrentRawRawDigits;
        ConcurrentRawDigitCol&             fConcurrentRawDigits;
        ConcurrentRawDigitCol&             fCoherentRawDigits;
        ConcurrentWireCol&                 fConcurrentROIs;
    };

    // Function to save our RawDigits
    void saveRawDigits(const icarus_signal_processing::ArrayFloat&, 
                       const icarus_signal_processing::VectorFloat&, 
                       const icarus_signal_processing::VectorFloat&,
                       const icarus_signal_processing::VectorInt&,
                       ConcurrentRawDigitCol&) const;

    // Fcl parameters.
    std::vector<art::InputTag>                                  fFragmentsLabelVec;          ///< The input artdaq fragment label vector (for more than one)
    bool                                                        fOutputRawWaveform;          ///< Should we output pedestal corrected (not noise filtered)?
    bool                                                        fOutputCorrection;           ///< Should we output the coherent noise correction vectors?
    std::string                                                 fOutputRawWavePath;          ///< Path to assign to the output if asked for
    std::string                                                 fOutputCoherentPath;         ///< Path to assign to the output if asked for
    bool                                                        fDiagnosticOutput;           ///< Set this to get lots of messages
    float                                                       fSigmaForTruncation;         ///< Cut for truncated rms calc
    size_t                                                      fCoherentNoiseGrouping;      ///< Grouping for removing coherent noise

    const std::string                                           fLogCategory;                ///< Output category when logging messages

    // We need to give to the denoiser the "threshold vector" we will fill during our data loop
    icarus_signal_processing::VectorFloat  fThresholdVec;  ///< "threshold vector" filled during decoding loop

    // Statistics.
    int                                                         fNumEvent;             ///< Number of events seen.

    // Plane to ROP plane mapping
    using PlaneToROPPlaneMap   = std::map<geo::PlaneID,unsigned int>;
    using PlaneToWireOffsetMap = std::map<geo::PlaneID,raw::ChannelID_t>;
    using ROPToNumWiresMap     = std::map<unsigned int,unsigned int>;

    PlaneToROPPlaneMap                                          fPlaneToROPPlaneMap;
    PlaneToWireOffsetMap                                        fPlaneToWireOffsetMap;
    ROPToNumWiresMap                                            fROPToNumWiresMap;
    unsigned int                                                fNumROPs;

    // Tools for decoding fragments depending on type
    std::vector<std::unique_ptr<INoiseFilter>>                  fDecoderToolVec;       ///< Decoder tools

    // Useful services, keep copies for now (we can update during begin run periods)
    geo::GeometryCore const*                                    fGeometry;             ///< pointer to Geometry service
    const icarusDB::IICARUSChannelMap*                          fChannelMap;
};

DEFINE_ART_MODULE(DaqDecoderICARUSTPCwROI)

//----------------------------------------------------------------------------
/// Constructor.
///
/// Arguments:
///
/// pset - Fcl parameters.
///
DaqDecoderICARUSTPCwROI::DaqDecoderICARUSTPCwROI(fhicl::ParameterSet const & pset, art::ProcessingFrame const& frame) :
                          art::ReplicatedProducer(pset, frame),
                          fLogCategory("DaqDecoderICARUSTPCwROI"),fNumEvent(0), fNumROPs(0)
{
    fGeometry   = art::ServiceHandle<geo::Geometry const>{}.get();
    fChannelMap = art::ServiceHandle<icarusDB::IICARUSChannelMap const>{}.get();

    configure(pset);

    // Check the concurrency 
    int max_concurrency = tbb::this_task_arena::max_concurrency();

    mf::LogDebug("DaqDecoderICARUSTPCwROI") << "     ==> concurrency: " << max_concurrency << std::endl;

    // Recover the vector of fhicl parameters for the ROI tools
    const fhicl::ParameterSet& decoderToolParams = pset.get<fhicl::ParameterSet>("DecoderTool");
    
    fDecoderToolVec.resize(max_concurrency);
    
    for(auto& decoderTool : fDecoderToolVec)
    {
        // Get instance of tool
        decoderTool = art::make_tool<INoiseFilter>(decoderToolParams);
    }

    // Set up our "producers" 
    // Note that we can have multiple instances input to the module
    // Our convention will be to create a similar number of outputs with the same instance names
    for(const auto& fragmentLabel : fFragmentsLabelVec)
    {
        produces<std::vector<raw::RawDigit>>(fragmentLabel.instance());
        produces<std::vector<recob::Wire>>(fragmentLabel.instance());

        if (fOutputRawWaveform)
            produces<std::vector<raw::RawDigit>>(fragmentLabel.instance() + fOutputRawWavePath);

        if (fOutputCorrection)
            produces<std::vector<raw::RawDigit>>(fragmentLabel.instance() + fOutputCoherentPath);
    }

    // Set up a WireID to ROP plane number table
    PlaneToWireOffsetMap planeToLastWireOffsetMap; 

    for(size_t cryoIdx = 0; cryoIdx < 2; cryoIdx++)
    {
        for(size_t logicalTPCIdx = 0; logicalTPCIdx < 4; logicalTPCIdx++)
        {
            for(size_t planeIdx = 0; planeIdx < 3; planeIdx++)
            {
                geo::PlaneID planeID(cryoIdx,logicalTPCIdx,planeIdx);

                raw::ChannelID_t channel = fGeometry->PlaneWireToChannel(planeID.Plane, 0, planeID.TPC, planeID.Cryostat);

                readout::ROPID ropID = fGeometry->ChannelToROP(channel);

                fPlaneToROPPlaneMap[planeID]      = ropID.ROP;
                fPlaneToWireOffsetMap[planeID]    = channel;
                planeToLastWireOffsetMap[planeID] = fGeometry->PlaneWireToChannel(planeID.Plane, fGeometry->Nwires(planeID), planeID.TPC, planeID.Cryostat);
                fROPToNumWiresMap[ropID.ROP]      = fGeometry->Nwires(planeID);

                if (ropID.ROP > fNumROPs) fNumROPs = ropID.ROP;

                // Watch for the middle induction and collection plane logical TPC split
                if (ropID.ROP > 1 && (logicalTPCIdx == 1 || logicalTPCIdx == 3))
                {
                    geo::PlaneID tempID(cryoIdx,logicalTPCIdx-1,planeIdx);

                    fPlaneToWireOffsetMap[planeID] = fPlaneToWireOffsetMap[tempID];
                    fROPToNumWiresMap[ropID.ROP]   = planeToLastWireOffsetMap[planeID] - fPlaneToWireOffsetMap[planeID];
                }

                // Diagnostic output if requested
                mf::LogDebug(fLogCategory) << "Initializing C/T/P: " << planeID.Cryostat << "/" << planeID.TPC << "/" << planeID.Plane << ", base channel: " << fPlaneToWireOffsetMap[planeID] << ", ROP: " << ropID << ", index: " << ropID.ROP;

            }
        }
    }

    fNumROPs++;

    // Report.
    mf::LogInfo("DaqDecoderICARUSTPCwROI") << "DaqDecoderICARUSTPCwROI configured\n";
}

//----------------------------------------------------------------------------
/// Destructor.
DaqDecoderICARUSTPCwROI::~DaqDecoderICARUSTPCwROI()
{}

//----------------------------------------------------------------------------
/// Reconfigure method.
///
/// Arguments:
///
/// pset - Fcl parameter set.
///
void DaqDecoderICARUSTPCwROI::configure(fhicl::ParameterSet const & pset)
{
    fFragmentsLabelVec     = pset.get<std::vector<art::InputTag>>("FragmentsLabelVec",  std::vector<art::InputTag>()={"daq:PHYSCRATEDATA"});
    fOutputRawWaveform     = pset.get<bool                      >("OutputRawWaveform",                                               false);
    fOutputCorrection      = pset.get<bool                      >("OutputCorrection",                                                false);
    fOutputRawWavePath     = pset.get<std::string               >("OutputRawWavePath",                                               "raw");
    fOutputCoherentPath    = pset.get<std::string               >("OutputCoherentPath",                                              "Cor");
    fDiagnosticOutput      = pset.get<bool                      >("DiagnosticOutput",                                                false);
    fSigmaForTruncation    = pset.get<float                     >("NSigmaForTrucation",                                                3.5);
    fCoherentNoiseGrouping = pset.get<size_t                    >("CoherentGrouping",                                                   64);
}

//----------------------------------------------------------------------------
/// Begin job method.
void DaqDecoderICARUSTPCwROI::beginJob(art::ProcessingFrame const&)
{ 
    return;
}

//----------------------------------------------------------------------------
/// Produce method.
///
/// Arguments:
///
/// evt - Art event.
///
/// This is the primary method.
///
void DaqDecoderICARUSTPCwROI::produce(art::Event & event, art::ProcessingFrame const&)
{
    ++fNumEvent;

    mf::LogDebug("DaqDecoderICARUSTPCwROI") << "**** Processing raw data fragments ****" << std::endl;

    // Check the concurrency 
    int max_concurrency = tbb::this_task_arena::max_concurrency();

    mf::LogDebug("DaqDecoderICARUSTPCwROI") << "     ==> concurrency: " << max_concurrency << std::endl;

    cet::cpu_timer theClockTotal;

    theClockTotal.start();

    // Loop through the list of input daq fragment collections one by one 
    // We are not trying to multi thread at this stage because we are trying to control
    // overall memory usage at this level. We'll multi thread internally...
    for(const auto& fragmentLabel : fFragmentsLabelVec)
    {
        art::Handle<artdaq::Fragments> daq_handle;
        event.getByLabel(fragmentLabel, daq_handle);

        ConcurrentRawDigitCol concurrentRawDigits;
        ConcurrentRawDigitCol concurrentRawRawDigits;
        ConcurrentRawDigitCol coherentRawDigits;
        ConcurrentWireCol     concurrentROIs;

        PlaneIdxToImageMap   planeIdxToImageMap;
        PlaneIdxToChannelMap planeIdxToChannelMap;

        ChannelArrayPairVec  channelArrayPairVec(fNumROPs);

        // Because the arrays can be variable size we need to loop to initialize
        for(size_t ropIdx = 0; ropIdx < fNumROPs; ropIdx++)
        {
            ChannelArrayPair& channelArrayPair = channelArrayPairVec[ropIdx];

            channelArrayPair.first.resize(fROPToNumWiresMap[ropIdx]);
            channelArrayPair.second.resize(fROPToNumWiresMap[ropIdx],icarus_signal_processing::VectorFloat(4096));

            mf::LogDebug("DaqDecoderICARUSTPCwROI") << "**> Initializing ropIdx: " << ropIdx << " channelPairVec to " << channelArrayPair.first.size() << " channels with " << channelArrayPair.second[0].size() << " ticks" << std::endl;
        }

        mf::LogDebug("DaqDecoderICARUSTPCwROI") << "****> Let's get ready to rumble!" << std::endl;
    
        // ... Launch multiple threads with TBB to do the deconvolution and find ROIs in parallel
        auto const clockData = art::ServiceHandle<detinfo::DetectorClocksService>()->DataFor(event);

        multiThreadFragmentProcessing fragmentProcessing(*this, clockData, daq_handle, concurrentRawRawDigits, concurrentRawDigits, coherentRawDigits, concurrentROIs);

        tbb::parallel_for(tbb::blocked_range<size_t>(0, daq_handle->size()), fragmentProcessing);

        // Now let's process the resulting images
    //    multiThreadImageProcessing imageProcessing(*this, clockData, channelArrayPairVec, concurrentRawDigits, coherentRawDigits, concurrentROIs);

    //    tbb::parallel_for(tbb::blocked_range<size_t>(0, fNumROPs), imageProcessing);
    
        // Copy the raw digits from the concurrent vector to our output vector
        RawDigitCollectionPtr rawDigitCollection = std::make_unique<std::vector<raw::RawDigit>>(std::move_iterator(concurrentRawDigits.begin()), 
                                                                                                std::move_iterator(concurrentRawDigits.end()));
    
        // Want the RawDigits to be sorted in channel order... has to be done somewhere so why not now?
        std::sort(rawDigitCollection->begin(),rawDigitCollection->end(),[](const auto& left,const auto&right){return left.Channel() < right.Channel();});

        // What did we get back?
        mf::LogDebug("DaqDecoderICARUSTPCwROI") << "****> Total size of map: " << planeIdxToImageMap.size() << std::endl;
        for(const auto& planeImagePair : planeIdxToImageMap)
        {
            mf::LogDebug("DaqDecoderICARUSTPCwROI") << "      - plane: " << planeImagePair.first << " has " << planeImagePair.second.size() << " wires" << std::endl;
        }
    
        // Now transfer ownership to the event store
        event.put(std::move(rawDigitCollection), fragmentLabel.instance());

        // Do the same to output the candidate ROIs
        WireCollectionPtr wireCollection = std::make_unique<std::vector<recob::Wire>>(std::move_iterator(concurrentROIs.begin()),
                                                                                      std::move_iterator(concurrentROIs.end()));

        std::sort(wireCollection->begin(),wireCollection->end(),[](const auto& left, const auto& right){return left.Channel() < right.Channel();});

        event.put(std::move(wireCollection), fragmentLabel.instance());
    
    
        if (fOutputRawWaveform)
        {
            // Copy the raw digits from the concurrent vector to our output vector
            RawDigitCollectionPtr rawRawDigitCollection = std::make_unique<std::vector<raw::RawDigit>>(std::move_iterator(concurrentRawRawDigits.begin()), 
                                                                                                       std::move_iterator(concurrentRawRawDigits.end()));
    
            // Want the RawDigits to be sorted in channel order... has to be done somewhere so why not now?
            std::sort(rawRawDigitCollection->begin(),rawRawDigitCollection->end(),[](const auto& left,const auto&right){return left.Channel() < right.Channel();});
    
            // Now transfer ownership to the event store
            event.put(std::move(rawRawDigitCollection),fragmentLabel.instance() + fOutputRawWavePath);
        }
    
        if (fOutputCorrection)
        {
            // Copy the raw digits from the concurrent vector to our output vector
            RawDigitCollectionPtr coherentCollection = std::make_unique<std::vector<raw::RawDigit>>(std::move_iterator(coherentRawDigits.begin()), 
                                                                                                    std::move_iterator(coherentRawDigits.end()));
    
            // Want the RawDigits to be sorted in channel order... has to be done somewhere so why not now?
            std::sort(coherentCollection->begin(),coherentCollection->end(),[](const auto& left,const auto&right){return left.Channel() < right.Channel();});
    
            // Now transfer ownership to the event store
            event.put(std::move(coherentCollection),fragmentLabel.instance() + fOutputCoherentPath);
        }
    }

    theClockTotal.stop();

    double totalTime = theClockTotal.accumulated_real_time();

    mf::LogInfo(fLogCategory) << "==> DaqDecoderICARUSTPCwROI total time: " << totalTime << std::endl;

    return;
}

void DaqDecoderICARUSTPCwROI::processSingleFragment(size_t                             idx,
                                                    detinfo::DetectorClocksData const& clockData,
                                                    art::Handle<artdaq::Fragments>     fragmentHandle,
                                                    ConcurrentRawDigitCol&             concurrentRawRawDigitCol,
                                                    ConcurrentRawDigitCol&             concurrentRawDigitCol,
                                                    ConcurrentRawDigitCol&             coherentRawDigitCol,
                                                    ConcurrentWireCol&                 concurrentROIs) const
{
    cet::cpu_timer theClockProcess;

    theClockProcess.start();

    art::Ptr<artdaq::Fragment> fragmentPtr(fragmentHandle, idx);

    mf::LogDebug("DaqDecoderICARUSTPCwROI") << "--> Processing fragment ID: " << fragmentPtr->fragmentID() << std::endl;
    mf::LogDebug("DaqDecoderICARUSTPCwROI") << "    ==> Current thread index: " << tbb::this_task_arena::current_thread_index() << std::endl;

    cet::cpu_timer theClockTotal;

    theClockTotal.start();

    // convert fragment to Nevis fragment
    icarus::PhysCrateFragment physCrateFragment(*fragmentPtr);

    size_t nBoardsPerFragment = physCrateFragment.nBoards();
    size_t nChannelsPerBoard  = physCrateFragment.nChannelsPerBoard();
    size_t nSamplesPerChannel = physCrateFragment.nSamplesPerChannel();
//    size_t nChannelsPerFragment = nBoardsPerFragment * nChannelsPerBoard;

    // Recover the Fragment id:
    artdaq::detail::RawFragmentHeader::fragment_id_t fragmentID = fragmentPtr->fragmentID();

    mf::LogDebug(fLogCategory) << "==> Recovered fragmentID: " << std::hex << fragmentID << std::dec << std::endl;

    // Look for special case of diagnostic running
    if (!fChannelMap->hasFragmentID(fragmentID))
    {
        return;
    }

    // Recover the crate name for this fragment
    const std::string& crateName = fChannelMap->getCrateName(fragmentID);

    // Get the board ids for this fragment
    const icarusDB::ReadoutIDVec& readoutIDVec = fChannelMap->getReadoutBoardVec(fragmentID);

    icarusDB::ReadoutIDVec boardIDVec(readoutIDVec.size());

    // Note we want these to be in "slot" order...
    for(const auto& boardID : readoutIDVec)
    {
        // Look up the channels associated to this board
        if (!fChannelMap->hasBoardID(boardID))
        {
            mf::LogDebug(fLogCategory) << "*** COULD NOT FIND BOARD ***\n" <<
                                          "    - boardID: " << std::hex << boardID << ", board map size: " << readoutIDVec.size() << ", nBoardsPerFragment: " << nBoardsPerFragment;

            return;
        }

        unsigned int boardSlot = fChannelMap->getBoardSlot(boardID);

        boardIDVec[boardSlot] = boardID;
    }

    std::string boardIDs = "";

    for(const auto& id : boardIDVec) boardIDs += std::to_string(id) + " ";

    mf::LogDebug(fLogCategory) << "   - # boards: " << boardIDVec.size() << ", boards: " << boardIDs;

    cet::cpu_timer theClockPedestal;

    theClockPedestal.start();

    // Recover pointer to the decoder needed here
    INoiseFilter* decoderTool = fDecoderToolVec[tbb::this_task_arena::current_thread_index()].get();

    // Create a local channel pair  to hold at most a boards worth of info (64 channels x 4096 ticks)
    ChannelArrayPair channelArrayPair;

    channelArrayPair.first.resize(nChannelsPerBoard);
    channelArrayPair.second.resize(nChannelsPerBoard,icarus_signal_processing::VectorFloat(nSamplesPerChannel));

    // Now set up for output, we need to convert back from float to short int so use this
    raw::RawDigit::ADCvector_t wvfm(nSamplesPerChannel);

//    int cryoIdx = crateName.find("W",0,1) != std::string::npos ? 1 : 0;
//    int tpcIdx  = cryoIdx + (crateName.find("W",1,1) != std::string::npos ? 1 : 0);

//    std::cout << "***** Fragment ID: " << fragmentID << ", crateName: " << crateName << ", cryoIdx: " << cryoIdx << ", tpcIdx: " << tpcIdx << ", indices: " << crateName.find("W",0,1) << ", " << crateName.find("W",1,1) << std::endl;

    // The first task is to recover the data from the board data block, determine and subtract the pedestals
    // and store into vectors useful for the next steps
    for(size_t board = 0; board < boardIDVec.size(); board++)
    {
        // Some diagnostics test are removing boards so put in check here to watch for this
        if (board >= nBoardsPerFragment)
        {
            mf::LogInfo("TPCDecoderFilter1D") << " Asking for board beyond number in fragment, want board " << board << ", maximum is " << nBoardsPerFragment << std::endl;
            continue;
        }

        const icarusDB::ChannelPlanePairVec& channelPlanePairVec = fChannelMap->getChannelPlanePair(boardIDVec[board]);

        uint32_t boardSlot = physCrateFragment.DataTileHeader(board)->StatusReg_SlotID();

        std::stringstream outputString;
        outputString << "********************************************************************************\n"
                     << "FragmentID: " << std::hex << fragmentID << ", Crate: " << crateName << std::dec << ", boardID: " << boardSlot << "/" << nBoardsPerFragment << ", size " << channelPlanePairVec.size() << "/" << nChannelsPerBoard;

        mf::LogDebug("TPCDecoderFilter1D") << outputString.str();

        // Get the pointer to the start of this board's block of data
        const icarus::A2795DataBlock::data_t* dataBlock = physCrateFragment.BoardData(board);

        // Copy to input data array
        for(size_t chanIdx = 0; chanIdx < nChannelsPerBoard; chanIdx++)
        {
            // Get the channel number on the Fragment
//            raw::ChannelID_t channel = channelPlanePairVec[chanIdx].first;

            icarus_signal_processing::VectorFloat& rawDataVec = channelArrayPair.second[chanIdx];

            for(size_t tick = 0; tick < nSamplesPerChannel; tick++)
                rawDataVec[tick] = -dataBlock[chanIdx + tick * nChannelsPerBoard];

            // Keep track of the channel
            channelArrayPair.first[chanIdx] = channelPlanePairVec[chanIdx];

//            std::vector<geo::WireID> widVec = fGeometry->ChannelToWire(channel);
//            std::cout << "      board: " << board << ", channel: " << channel << ", plane: " << channelPlanePairVec[chanIdx].second << ", size: " << widVec.size() << std::endl;
        }

        //process_fragment(event, rawfrag, product_collection, header_collection);
        decoderTool->process_fragment(clockData, channelArrayPair.first, channelArrayPair.second, fCoherentNoiseGrouping);

        // We need to recalculate pedestals for the noise corrected waveforms
        icarus_signal_processing::WaveformTools<float> waveformTools;

        // Local storage for recomputing the the pedestals for the noise corrected data
        float localPedestal(0.);
        float localFullRMS(0.);
        float localTruncRMS(0.);
        int   localNumTruncBins(0);
        int   localRangeBins(0);

        float sigmaCut(fSigmaForTruncation);

        // Recover the denoised waveform
        const icarus_signal_processing::ArrayFloat& denoised = decoderTool->getWaveLessCoherent();

        icarus_signal_processing::VectorFloat       pedCorWaveforms(denoised[0].size());

        for(size_t chanIdx = 0; chanIdx < nChannelsPerBoard; chanIdx++)
        {
            // Get the channel number on the Fragment
            raw::ChannelID_t channel = channelPlanePairVec[chanIdx].first;

            // Are we storing the raw waveforms?
            if (fOutputRawWaveform)
            {
                const icarus_signal_processing::VectorFloat& waveform = decoderTool->getPedCorWaveforms()[chanIdx];

                // Need to convert from float to short int
                std::transform(waveform.begin(),waveform.end(),wvfm.begin(),[](const auto& val){return short(std::round(val));});
    
                ConcurrentRawDigitCol::iterator newRawObjItr = concurrentRawRawDigitCol.emplace_back(channel,wvfm.size(),wvfm); 

                newRawObjItr->SetPedestal(decoderTool->getPedestalVals()[chanIdx],decoderTool->getFullRMSVals()[chanIdx]);
            }

            if (fOutputCorrection)
            {
                const icarus_signal_processing::VectorFloat& corrections = decoderTool->getCorrectedMedians()[chanIdx];

                // Need to convert from float to short int
                std::transform(corrections.begin(),corrections.end(),wvfm.begin(),[](const auto& val){return short(std::round(val));});

                //ConcurrentRawDigitCol::iterator newRawObjItr = coherentRawDigitCol.emplace_back(channel,wvfm.size(),wvfm); 
                ConcurrentRawDigitCol::iterator newRawObjItr = coherentRawDigitCol.push_back(raw::RawDigit(channel,wvfm.size(),wvfm)); 

                newRawObjItr->SetPedestal(0.,0.);
            }

            // Now determine the pedestal and correct for it
            waveformTools.getPedestalCorrectedWaveform(denoised[chanIdx],
                                                       pedCorWaveforms,
                                                       sigmaCut,
                                                       localPedestal,
                                                       localFullRMS,
                                                       localTruncRMS,
                                                       localNumTruncBins,
                                                       localRangeBins);

            // Need to convert from float to short int
            std::transform(denoised[chanIdx].begin(),denoised[chanIdx].end(),wvfm.begin(),[](const auto& val){return short(std::round(val));});

            ConcurrentRawDigitCol::iterator newObjItr = concurrentRawDigitCol.emplace_back(channel,wvfm.size(),wvfm); 

<<<<<<< HEAD
            newObjItr->SetPedestal(0.,decoderTool->getTruncRMSVals()[chanIdx]);
=======
            newObjItr->SetPedestal(localPedestal,localFullRMS);
>>>>>>> 851e7ef0

            // And, finally, the ROIs 
            const icarus_signal_processing::VectorBool& chanROIs = decoderTool->getROIVals()[chanIdx];
            recob::Wire::RegionsOfInterest_t           ROIVec;

            // Go through candidate ROIs and create Wire ROIs
            size_t roiIdx = 0;

            while(roiIdx < chanROIs.size())
            {
                size_t roiStartIdx = roiIdx;

                while(roiIdx < chanROIs.size() && chanROIs[roiIdx]) roiIdx++;

                if (roiIdx > roiStartIdx)
                {
                    std::vector<float> holder(roiIdx - roiStartIdx);

<<<<<<< HEAD
                    for(size_t idx = 0; idx < holder.size(); idx++) holder[idx] = denoised[roiStartIdx+idx];
=======
                    for(size_t idx = 0; idx < holder.size(); idx++) holder[idx] = denoised[chanIdx][roiStartIdx+idx];
>>>>>>> 851e7ef0

                    ROIVec.add_range(roiStartIdx, std::move(holder));
                }

                roiIdx++;
            }
        
            concurrentROIs.push_back(recob::WireCreator(std::move(ROIVec),channel,fGeometry->View(channel)).move());
        }
    }

    // We need to make sure the channelID information is not preserved when less than 9 boards in the fragment
//    if (nBoardsPerFragment < 9)
//    {
//        std::fill(fChannelIDVec.begin() + nBoardsPerFragment * nChannelsPerBoard, fChannelIDVec.end(), -1);
//    }


    theClockProcess.stop();

    double totalTime = theClockProcess.accumulated_real_time();

    mf::LogDebug(fLogCategory) << "--> Exiting fragment processing for thread: " << tbb::this_task_arena::current_thread_index() << ", time: " << totalTime << std::endl;
    return;
}

//----------------------------------------------------------------------------
/// End job method.
void DaqDecoderICARUSTPCwROI::endJob(art::ProcessingFrame const&)
{
    mf::LogInfo(fLogCategory) << "Looked at " << fNumEvent << " events" << std::endl;
}

} // end of namespace<|MERGE_RESOLUTION|>--- conflicted
+++ resolved
@@ -640,11 +640,7 @@
 
             ConcurrentRawDigitCol::iterator newObjItr = concurrentRawDigitCol.emplace_back(channel,wvfm.size(),wvfm); 
 
-<<<<<<< HEAD
-            newObjItr->SetPedestal(0.,decoderTool->getTruncRMSVals()[chanIdx]);
-=======
             newObjItr->SetPedestal(localPedestal,localFullRMS);
->>>>>>> 851e7ef0
 
             // And, finally, the ROIs 
             const icarus_signal_processing::VectorBool& chanROIs = decoderTool->getROIVals()[chanIdx];
@@ -663,11 +659,7 @@
                 {
                     std::vector<float> holder(roiIdx - roiStartIdx);
 
-<<<<<<< HEAD
-                    for(size_t idx = 0; idx < holder.size(); idx++) holder[idx] = denoised[roiStartIdx+idx];
-=======
                     for(size_t idx = 0; idx < holder.size(); idx++) holder[idx] = denoised[chanIdx][roiStartIdx+idx];
->>>>>>> 851e7ef0
 
                     ROIVec.add_range(roiStartIdx, std::move(holder));
                 }
