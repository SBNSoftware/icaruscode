--- conflicted
+++ resolved
@@ -538,13 +538,6 @@
   if (fSavePMTcoverage) {
     assert(makePMTinfoPtr);
     
-<<<<<<< HEAD
-    detinfo::DetectorTimings const detTimings {
-      art::ServiceHandle<detinfo::DetectorClocksService const>()->DataFor(event)
-      };
-    
-=======
->>>>>>> 18cce677
     sbn::OpDetWaveformMetaMaker const makePMTinfo { detTimings };
     
     std::vector<sbn::OpDetWaveformMeta> PMTinfo;
