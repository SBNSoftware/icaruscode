--- conflicted
+++ resolved
@@ -126,15 +126,8 @@
 
 } // icarus::opdet::PMTsimulationAlg::PMTsimulationAlg()
 
-<<<<<<< HEAD
-
-// -----------------------------------------------------------------------------
-std::vector<raw::OpDetWaveform> icarus::opdet::PMTsimulationAlg::simulate
-(sim::SimPhotons const& photons, sim::SimPhotons &photons_used)
-{
-  std::vector<raw::OpDetWaveform> waveforms; // storage of the results
-=======
-// -----------------------------------------------------------------------------   
+
+// -----------------------------------------------------------------------------
 std::tuple<std::vector<raw::OpDetWaveform>, std::optional<sim::SimPhotons>>
   icarus::opdet::PMTsimulationAlg::simulate(sim::SimPhotons const& photons)
 {
@@ -143,18 +136,12 @@
     result;
   // give the return value elements nice names:
   auto& [ waveforms, photons_used ] = result;
->>>>>>> 913277b4
 
   Waveform_t waveform;
   CreateFullWaveform(waveform, photons, photons_used);
   CreateOpDetWaveforms(photons.OpChannel(), waveform, waveforms);
-<<<<<<< HEAD
-  return waveforms;
-
-=======
   return result;
   
->>>>>>> 913277b4
 } // icarus::opdet::PMTsimulationAlg::simulate()
 
 
@@ -189,7 +176,6 @@
 
     waveform.resize(fNsamples,fParams.baseline);
     tick const endSample = tick::castFrom(fNsamples);
-<<<<<<< HEAD
 
     //
     // collect the amount of photoelectrons arriving at each subtick;
@@ -206,21 +192,11 @@
     TimeToTickAndSubtickConverter const toTickAndSubtick(peMaps.size());
 
 //     auto start = std::chrono::high_resolution_clock::now();
-
-    photons_used.clear();
-    photons_used.SetChannel(photons.OpChannel());
-=======
-    
-    // collect the amount of photoelectrons arriving at each tick
-    std::unordered_map<tick,unsigned int> peMap;
-    
-    auto start = std::chrono::high_resolution_clock::now();
     
     if (photons_used) {
       photons_used->clear();
       photons_used->SetChannel(photons.OpChannel());
     }
->>>>>>> 913277b4
     for(auto const& ph : photons) {
       if (!KicksPhotoelectron()) continue;
 
@@ -711,23 +687,18 @@
 icarus::opdet::PMTsimulationAlgMaker::operator()(
   detinfo::LArProperties const& larProp,
   detinfo::DetectorClocks const& detClocks,
-<<<<<<< HEAD
   SinglePhotonResponseFunc_t const& SPRfunction,
-  CLHEP::HepRandomEngine& mainRandomEngine,
-  CLHEP::HepRandomEngine& darkNoiseRandomEngine,
-  CLHEP::HepRandomEngine& elecNoiseRandomEngine
-=======
   CLHEP::HepRandomEngine& mainRandomEngine,
   CLHEP::HepRandomEngine& darkNoiseRandomEngine,
   CLHEP::HepRandomEngine& elecNoiseRandomEngine,
   bool trackSelectedPhotons /* = false */
->>>>>>> 913277b4
   ) const
 {
   return std::make_unique<PMTsimulationAlg>(makeParams(
     larProp, detClocks,
     SPRfunction,
-    mainRandomEngine, darkNoiseRandomEngine, elecNoiseRandomEngine
+    mainRandomEngine, darkNoiseRandomEngine, elecNoiseRandomEngine,
+    trackSelectedPhotons
     ));
 
 } // icarus::opdet::PMTsimulationAlgMaker::operator()
@@ -740,7 +711,8 @@
   SinglePhotonResponseFunc_t const& SPRfunction,
   CLHEP::HepRandomEngine& mainRandomEngine,
   CLHEP::HepRandomEngine& darkNoiseRandomEngine,
-  CLHEP::HepRandomEngine& elecNoiseRandomEngine
+  CLHEP::HepRandomEngine& elecNoiseRandomEngine,
+  bool trackSelectedPhotons /* = false */
   ) const -> PMTsimulationAlg::ConfigurationParameters_t
 {
   using namespace util::quantities::electronics_literals;
@@ -763,7 +735,8 @@
   params.darkNoiseRandomEngine = &darkNoiseRandomEngine;
   params.elecNoiseRandomEngine = &elecNoiseRandomEngine;
   
-<<<<<<< HEAD
+  params.trackSelectedPhotons = trackSelectedPhotons;
+  
   //
   // setup checks
   //
@@ -780,10 +753,7 @@
   } // check polarity consistency
 
   return params;
-=======
-  params.trackSelectedPhotons = trackSelectedPhotons;
->>>>>>> 913277b4
-
+  
 } // icarus::opdet::PMTsimulationAlgMaker::create()
 
 
