--- conflicted
+++ resolved
@@ -43,26 +43,6 @@
 			larcore::Geometry_Geometry_service
 			)
 
-<<<<<<< HEAD
-simple_plugin(CopyBeamTimePMTwaveforms module
-  lardataalg_DetectorInfo
-  lardataobj_RawData
-  )
-
-simple_plugin(PMTWaveformBaselines "module"
-  icaruscode_PMT_Algorithms
-  sbnobj_ICARUS_PMT_Data
-  larcore_Geometry_Geometry_service
-  larcorealg_Geometry
-  lardataobj_RawData
-  ${ART_ROOT_IO_TFILESERVICE_SERVICE}
-  ${ART_ROOT_IO_TFILE_SUPPORT}
-  ${ART_FRAMEWORK_SERVICES_REGISTRY}
-  ${MF_MESSAGELOGGER}
-  ROOT::Hist
-  ROOT::Core
-  )
-=======
 cet_build_plugin(PMTWaveformBaselines art::module
                     LIBRARIES
 			icaruscode_PMT_Algorithms
@@ -78,7 +58,6 @@
 			ROOT::Hist
 			ROOT::Core
 			)
->>>>>>> a4a5246f
 
 cet_build_plugin(PMTWaveformBaselinesFromReadoutConfiguration art::module
                     LIBRARIES
@@ -133,6 +112,13 @@
 	icaruscode_PMT_Algorithms
 	ROOT::Hist
 	)
+
+cet_build_plugin(CopyBeamTimePMTwaveforms art::module
+  LIBRARIES
+    lardata::DetectorInfoServices_DetectorClocksServiceStandard_service
+    lardataalg::DetectorInfo
+    lardataobj::RawData
+  )
 
 art_make_library(
   EXCLUDE
