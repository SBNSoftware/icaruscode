<<<<<<< HEAD
/**
 * @file    icaruscode/Geometry/IcarusGeometryHelper.h
 * @brief   Geometry helper service for ICARUS geometries.
 * @see     `icaruscode/Geometry/IcarusGeometryHelper_service.cc`
 * 
 * Handles Icarus-specific information for the generic Geometry service
 * within LArSoft. Derived from the `geo::ExptGeoHelperInterface` class.
 */
=======
////////////////////////////////////////////////////////////////////////////////
/// \file IcarusGeometryHelper.h
/// \brief Geometry helper service for Icarus geometries.
///
/// Handles Icarus-specific information for the generic Geometry service
/// within LArSoft. Derived from the ExptGeoHelperInterface class
///
/// \verion $Id
/// \author rs@fnal.gov
////////////////////////////////////////////////////////////////////////////////
>>>>>>> 9019b910

#ifndef ICARUSCODE_GEOMETRY_ICARUSGEOMETRYHELPER_H
#define ICARUSCODE_GEOMETRY_ICARUSGEOMETRYHELPER_H

// LArSoft libraries
#include "larcore/Geometry/ChannelMapSetupTool.h"
#include "larcore/Geometry/ExptGeoHelperInterface.h"
<<<<<<< HEAD
#include "larcorealg/Geometry/GeometryCore.h"

// framework libraries
#include "art/Framework/Services/Registry/ServiceMacros.h"
#include "fhiclcpp/ParameterSet.h"

// C/C++ standard libraries
#include <memory> // std::unique_ptr<>, std::shared_ptr<>


// -----------------------------------------------------------------------------
// Forward declarations
namespace geo {
=======

#include <memory>

// Forward declarations
//
namespace geo
{
>>>>>>> 9019b910
  class ChannelMapAlg;
}
namespace icarus {
  class IcarusGeometryHelper;
} // namespace icarus

<<<<<<< HEAD
// -----------------------------------------------------------------------------
/**
 * @brief Implementation of `geo::ExptGeoHelperInterface` for ICARUS.
 * 
 * This service utilizes a _art_ tool to create the proper channel mapper
 * algorithm instance.
 * 
 * 
 * Configuration
 * --------------
 * 
 * * *Mapper* (tool parameter set):
 *     the configuration includes a `tool_type` parameter to identify the tool
 *     to use, and the rest of the configuration is passed to the tool itself.
 *     The standard tool (_not default!_) is `icarus::ICARUSChannelMapAlgTool`
 *     By default, uses `icarus::ICARUSSingleInductionChannelMapAlgTool`
 *     (legacy).
 * 
 * 
 */
class icarus::IcarusGeometryHelper: public geo::ExptGeoHelperInterface {
  
    public:
  
  /// Constructor: records the configuration.
  IcarusGeometryHelper
    (fhicl::ParameterSet const& pset /* , art::ActivityRegistry& reg */)
    : fPset(pset)
    {}

  /*
   * Public interface for ExptGeoHelperInterface (for reference purposes)
   * 
   * Configure and initialize the channel map.
   * 
   * void ConfigureChannelMapAlg(
   *   std::string const& detectorName,
   *   fhicl::ParameterSet const& sortingParam,
   *   std::vector<geo::CryostatGeo*>& c,
   *   std::vector<geo::AuxDetGeo*>& ad
   *   );
   * 
   * 
   * Returns null pointer if the initialization failed
   * NOTE:  the sub-class owns the ChannelMapAlg object
   * 
   * std::shared_ptr<const geo::ChannelMapAlg> & GetChannelMapAlg() const;
   * 
   */

    private:

  fhicl::ParameterSet fPset; ///< Copy of configuration parameter set.
  
  // This is shared because of how the channel mapping was originally used in
  // `geo::GeometryCore`. In the future this service will be entirely obsolete
  // and this weirdness will disappear. Maybe.
  /// The channel mapping algorithm.
  std::shared_ptr<geo::ChannelMapAlg> fChannelMap;
  
  
  // --- BEGIN -- Virtual interface definitions --------------------------------
  virtual void doConfigureChannelMapAlg
    (fhicl::ParameterSet const& sortingParameters, geo::GeometryCore* geom)
    override;
  
  virtual ChannelMapAlgPtr_t doGetChannelMapAlg() const override;
  // --- END -- Virtual interface definitions ----------------------------------
  
  
  /// Creates and returns the channel mapping instance via a _art_ tool.
  std::unique_ptr<geo::ChannelMapAlg> makeChannelMapping
    (fhicl::ParameterSet const& parameters) const;
  
  
}; // icarus::IcarusGeometryHelper

// -----------------------------------------------------------------------------
DECLARE_ART_SERVICE_INTERFACE_IMPL(icarus::IcarusGeometryHelper, geo::ExptGeoHelperInterface, SHARED)

// -----------------------------------------------------------------------------
=======
namespace Icarus
{
  class IcarusGeometryHelper : public geo::ExptGeoHelperInterface
  {
  public:

    explicit IcarusGeometryHelper(fhicl::ParameterSet const& pset);

  private:

    ChannelMapAlgPtr_t
    doConfigureChannelMapAlg(fhicl::ParameterSet const& sortingParameters,
                             std::string const& detectorName) const override;

    fhicl::ParameterSet fPset; ///< copy of configuration parameter set
  };

}
DECLARE_ART_SERVICE_INTERFACE_IMPL(Icarus::IcarusGeometryHelper,
                                   geo::ExptGeoHelperInterface,
                                   SHARED)
>>>>>>> 9019b910

#endif // ICARUSCODE_GEOMETRY_ICARUSGEOMETRYHELPER_H<|MERGE_RESOLUTION|>--- conflicted
+++ resolved
@@ -1,33 +1,18 @@
-<<<<<<< HEAD
 /**
  * @file    icaruscode/Geometry/IcarusGeometryHelper.h
  * @brief   Geometry helper service for ICARUS geometries.
  * @see     `icaruscode/Geometry/IcarusGeometryHelper_service.cc`
- * 
+ *
  * Handles Icarus-specific information for the generic Geometry service
  * within LArSoft. Derived from the `geo::ExptGeoHelperInterface` class.
  */
-=======
-////////////////////////////////////////////////////////////////////////////////
-/// \file IcarusGeometryHelper.h
-/// \brief Geometry helper service for Icarus geometries.
-///
-/// Handles Icarus-specific information for the generic Geometry service
-/// within LArSoft. Derived from the ExptGeoHelperInterface class
-///
-/// \verion $Id
-/// \author rs@fnal.gov
-////////////////////////////////////////////////////////////////////////////////
->>>>>>> 9019b910
 
 #ifndef ICARUSCODE_GEOMETRY_ICARUSGEOMETRYHELPER_H
 #define ICARUSCODE_GEOMETRY_ICARUSGEOMETRYHELPER_H
 
 // LArSoft libraries
-#include "larcore/Geometry/ChannelMapSetupTool.h"
+// #include "larcore/Geometry/ChannelMapSetupTool.h"
 #include "larcore/Geometry/ExptGeoHelperInterface.h"
-<<<<<<< HEAD
-#include "larcorealg/Geometry/GeometryCore.h"
 
 // framework libraries
 #include "art/Framework/Services/Registry/ServiceMacros.h"
@@ -39,126 +24,58 @@
 
 // -----------------------------------------------------------------------------
 // Forward declarations
-namespace geo {
-=======
+namespace geo { class ChannelMapAlg; }
+namespace icarus { class IcarusGeometryHelper; }
 
-#include <memory>
-
-// Forward declarations
-//
-namespace geo
-{
->>>>>>> 9019b910
-  class ChannelMapAlg;
-}
-namespace icarus {
-  class IcarusGeometryHelper;
-} // namespace icarus
-
-<<<<<<< HEAD
 // -----------------------------------------------------------------------------
 /**
  * @brief Implementation of `geo::ExptGeoHelperInterface` for ICARUS.
- * 
+ *
  * This service utilizes a _art_ tool to create the proper channel mapper
  * algorithm instance.
- * 
- * 
+ *
+ *
  * Configuration
  * --------------
- * 
+ *
  * * *Mapper* (tool parameter set):
  *     the configuration includes a `tool_type` parameter to identify the tool
  *     to use, and the rest of the configuration is passed to the tool itself.
  *     The standard tool (_not default!_) is `icarus::ICARUSChannelMapAlgTool`
  *     By default, uses `icarus::ICARUSSingleInductionChannelMapAlgTool`
  *     (legacy).
- * 
- * 
+ *
+ *
  */
 class icarus::IcarusGeometryHelper: public geo::ExptGeoHelperInterface {
-  
+
     public:
-  
+
   /// Constructor: records the configuration.
-  IcarusGeometryHelper
-    (fhicl::ParameterSet const& pset /* , art::ActivityRegistry& reg */)
-    : fPset(pset)
-    {}
-
-  /*
-   * Public interface for ExptGeoHelperInterface (for reference purposes)
-   * 
-   * Configure and initialize the channel map.
-   * 
-   * void ConfigureChannelMapAlg(
-   *   std::string const& detectorName,
-   *   fhicl::ParameterSet const& sortingParam,
-   *   std::vector<geo::CryostatGeo*>& c,
-   *   std::vector<geo::AuxDetGeo*>& ad
-   *   );
-   * 
-   * 
-   * Returns null pointer if the initialization failed
-   * NOTE:  the sub-class owns the ChannelMapAlg object
-   * 
-   * std::shared_ptr<const geo::ChannelMapAlg> & GetChannelMapAlg() const;
-   * 
-   */
+  IcarusGeometryHelper(fhicl::ParameterSet const& pset): fPset(pset) {}
 
     private:
 
   fhicl::ParameterSet fPset; ///< Copy of configuration parameter set.
-  
-  // This is shared because of how the channel mapping was originally used in
-  // `geo::GeometryCore`. In the future this service will be entirely obsolete
-  // and this weirdness will disappear. Maybe.
-  /// The channel mapping algorithm.
-  std::shared_ptr<geo::ChannelMapAlg> fChannelMap;
-  
-  
+
   // --- BEGIN -- Virtual interface definitions --------------------------------
-  virtual void doConfigureChannelMapAlg
-    (fhicl::ParameterSet const& sortingParameters, geo::GeometryCore* geom)
-    override;
-  
-  virtual ChannelMapAlgPtr_t doGetChannelMapAlg() const override;
+  virtual ChannelMapAlgPtr_t doConfigureChannelMapAlg(
+    fhicl::ParameterSet const& /* sortingParameters */,
+    std::string const& detectorName
+    ) const override;
+
   // --- END -- Virtual interface definitions ----------------------------------
-  
-  
+
   /// Creates and returns the channel mapping instance via a _art_ tool.
   std::unique_ptr<geo::ChannelMapAlg> makeChannelMapping
     (fhicl::ParameterSet const& parameters) const;
-  
-  
+
 }; // icarus::IcarusGeometryHelper
 
-// -----------------------------------------------------------------------------
-DECLARE_ART_SERVICE_INTERFACE_IMPL(icarus::IcarusGeometryHelper, geo::ExptGeoHelperInterface, SHARED)
 
 // -----------------------------------------------------------------------------
-=======
-namespace Icarus
-{
-  class IcarusGeometryHelper : public geo::ExptGeoHelperInterface
-  {
-  public:
-
-    explicit IcarusGeometryHelper(fhicl::ParameterSet const& pset);
-
-  private:
-
-    ChannelMapAlgPtr_t
-    doConfigureChannelMapAlg(fhicl::ParameterSet const& sortingParameters,
-                             std::string const& detectorName) const override;
-
-    fhicl::ParameterSet fPset; ///< copy of configuration parameter set
-  };
-
-}
-DECLARE_ART_SERVICE_INTERFACE_IMPL(Icarus::IcarusGeometryHelper,
+DECLARE_ART_SERVICE_INTERFACE_IMPL(icarus::IcarusGeometryHelper,
                                    geo::ExptGeoHelperInterface,
                                    SHARED)
->>>>>>> 9019b910
 
 #endif // ICARUSCODE_GEOMETRY_ICARUSGEOMETRYHELPER_H