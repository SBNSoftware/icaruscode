////////////////////////////////////////////////////////////////////////
//// File:        DigiPMTSBNDAlg.h
////
//// This algorithm is used for the electronic response of PMTs
//// Created by L. Paulucci and F. Marinho
//// Based on OpDetDigitizerDUNE_module.cc
//////////////////////////////////////////////////////////////////////////

#ifndef SBND_OPDETSIM_DIGIPMTSBNDALG_H
#define SBND_OPDETSIM_DIGIPMTSBNDALG_H

#include "fhiclcpp/types/Atom.h"
#include "messagefacility/MessageLogger/MessageLogger.h"
#include "nurandom/RandomUtils/NuRandomService.h"
#include "CLHEP/Random/RandomEngine.h"
#include "CLHEP/Random/JamesRandom.h"
#include "CLHEP/Random/RandFlat.h"
#include "CLHEP/Random/RandGauss.h"
#include "CLHEP/Random/RandExponential.h"

#include <memory>
#include <vector>
#include <cmath>
#include <string>
#include <map>
#include <unordered_map>
#include <set>
#include <sstream>
#include <fstream>

#include "lardataobj/RawData/OpDetWaveform.h"
#include "lardata/DetectorInfoServices/DetectorClocksServiceStandard.h"
#include "lardataobj/Simulation/SimPhotons.h"
#include "lardata/DetectorInfoServices/LArPropertiesService.h"

#include "TMath.h"
#include "TF1.h"
#include "TH1D.h"

namespace opdet {

  class DigiPMTSBNDAlg {

  public:

    struct ConfigurationParameters_t {
      double TransitTime; //ns
      double TTS; //ns
      double PMTChargeToADC; //voltage to ADC conversion scale
      double PMTBaseline; //waveform baseline in ADC
      double PMTFallTime; //pulse decaying time constant (exponential) in ns
      double PMTRiseTime; //pulse rising time constant (exponential) in ns
      double PMTMeanAmplitude; //mean amplitude for single pe in pC
      double PMTBaselineRMS; //Pedestal RMS in ADC counts
      double PMTDarkNoiseRate; //in Hz
      double PMTSaturation; //in number of p.e.
      double QEDirect; //PMT quantum efficiency for direct (VUV) light
      double QERefl; //PMT quantum efficiency for reflected (TPB converted) light
<<<<<<< HEAD
      int SinglePEmodel; //Model for single pe response =0 for ideal, =1 for test bench meas
      std::string TPBFile; //File containing timing emission structure for TPB
      std::string TestBenchPEFile; //File containing single PE profile from data
=======
      bool SinglePEmodel; //Model for single pe response =0 for ideal, =1 for test bench meas
>>>>>>> d032a1d2

      detinfo::LArProperties const* larProp = nullptr; //< LarProperties service provider.
      detinfo::DetectorClocks const* timeService = nullptr; //< DetectorClocks service provider.
      CLHEP::HepRandomEngine* engine = nullptr;
    };// ConfigurationParameters_t

    //Default constructor
    DigiPMTSBNDAlg(ConfigurationParameters_t const& config);
    //Default destructor
    ~DigiPMTSBNDAlg();

    void ConstructWaveform(int ch, sim::SimPhotons const& simphotons, std::vector<short unsigned int>& waveform, std::string pdtype, std::map<int, sim::SimPhotons> auxmap, double start_time, unsigned n_sample);
    void ConstructWaveformLite(int ch, sim::SimPhotonsLite const& litesimphotons, std::vector<short unsigned int>& waveform, std::string pdtype, std::map<int, sim::SimPhotonsLite> auxmap, double start_time, unsigned n_sample);

    double Baseline()
    {
      return fParams.PMTBaseline;
    }

  private:

    ConfigurationParameters_t fParams;
    // Declare member data here.
    double fSampling;       //wave sampling frequency (GHz)
    double fQEDirect;
    double fQERefl;
    //int fSinglePEmodel;
    double sigma1;
    double sigma2;
    std::string fTPBFile;
    std::string fTestBenchPEFile;
    std::vector<double> xvec; //auxiliar vector for creating histograms

    CLHEP::HepRandomEngine* fEngine; //!< Reference to art-managed random-number engine

    void AddSPE(size_t time_bin, std::vector<double>& wave); // add single pulse to auxiliary waveform
    double Pulse1PE(double time) ;
    double Transittimespread(double fwhm);

    std::vector<double> wsp; //single photon pulse vector
    int pulsesize; //size of 1PE waveform
    TH1D* timeTPB; //histogram for getting the TPB emission time for coated PMTs
    std::unordered_map< raw::Channel_t, std::vector<double> > fFullWaveforms;

    void CreatePDWaveform(sim::SimPhotons const& SimPhotons, double t_min, std::vector<double>& wave, int ch, std::string pdtype, std::map<int, sim::SimPhotons> auxmap);
    void CreatePDWaveformLite(sim::SimPhotonsLite const& litesimphotons, double t_min, std::vector<double>& wave, int ch, std::string pdtype, std::map<int, sim::SimPhotonsLite> auxmap);
    void CreateSaturation(std::vector<double>& wave);//Including saturation effects
    void AddLineNoise(std::vector<double>& wave); //add noise to baseline
    void AddDarkNoise(std::vector<double>& wave); //add dark noise
    double FindMinimumTime(sim::SimPhotons const&, int ch, std::string pdtype, std::map<int, sim::SimPhotons> auxmap);
    double FindMinimumTimeLite(sim::SimPhotonsLite const& litesimphotons, int ch, std::string pdtype, std::map<int, sim::SimPhotonsLite> auxmap);
    std::vector<double> AssignVector(std::string filename);
  };//class DigiPMTSBNDAlg

  class DigiPMTSBNDAlgMaker {

  public:
    struct Config {
      using Name = fhicl::Name;
      using Comment = fhicl::Comment;

      fhicl::Atom<double> transitTime {
        Name("TransitTime"),
        Comment("Single pe: Time of maximum amplitude in the PMT pulse in ns")
      };

      fhicl::Atom<double> tts {
        Name("TTS"),
        Comment("Single pe: Transit time spread in ns")
      };

      fhicl::Atom<double> pmtmeanAmplitude {
        Name("PMTMeanAmplitude"),
        Comment("Single pe: mean amplitude of PMT pulse in pC")
      };

      fhicl::Atom<double> pmtriseTime {
        Name("PMTRiseTime"),
        Comment("Single pe: Pulse rise time constant (exponential), from 0.1 to 0.9 of maximum amplitude")
      };

      fhicl::Atom<double> pmtfallTime {
        Name("PMTFallTime"),
        Comment("Single pe: Pulse decay time constant (exponential), from 0.1 to 0.9 of maximum amplitude")
      };

      fhicl::Atom<double> pmtchargeToADC {
        Name("PMTChargeToADC"),
        Comment("Charge to ADC convertion factor")
      };

      fhicl::Atom<double> pmtbaseline {
        Name("PMTBaseline"),
        Comment("Waveform baseline in ADC")
      };

      fhicl::Atom<double> pmtbaselineRMS {
        Name("PMTBaselineRMS"),
        Comment("RMS of the electronics noise fluctuations in ADC counts")
      };

      fhicl::Atom<double> pmtdarkNoiseRate {
        Name("PMTDarkNoiseRate"),
        Comment("Dark noise rate in Hz")
      };

      fhicl::Atom<double> pmtsaturation {
        Name("PMTSaturation"),
        Comment("Saturation in number of p.e.")
      };

      fhicl::Atom<double> qEDirect {
        Name("QEDirect"),
        Comment("PMT quantum efficiency for direct (VUV) light")
      };

      fhicl::Atom<double> qERefl {
        Name("QERefl"),
        Comment("PMT quantum efficiency for reflected (TPB emitted)light")
      };

      fhicl::Atom<bool> singlePEmodel {
        Name("SinglePEmodel"),
        Comment("Model used for single PE response of PMT. =0 is ideal, =1 is testbench")
      };

       fhicl::Atom<std::string> tpbFile {
          Name("TPBFile"),
          Comment("File containing timing emission distribution for TPB")
       };

       fhicl::Atom<std::string> testbenchpeFile {
          Name("TestBenchPEFile"),
          Comment("File containing single pe pulse from data")
       };

    };    //struct Config

    DigiPMTSBNDAlgMaker(Config const& config); //Constructor

    std::unique_ptr<DigiPMTSBNDAlg> operator()(
      detinfo::LArProperties const& larProp,
      detinfo::DetectorClocks const& detClocks,
      CLHEP::HepRandomEngine* engine
    ) const;

  private:
    // Part of the configuration learned from configuration files.
    DigiPMTSBNDAlg::ConfigurationParameters_t fBaseConfig;
  }; //class DigiPMTSBNDAlgMaker

} //namespace

#endif //SBND_OPDETSIM_DIGIPMTSBNDALG<|MERGE_RESOLUTION|>--- conflicted
+++ resolved
@@ -56,13 +56,9 @@
       double PMTSaturation; //in number of p.e.
       double QEDirect; //PMT quantum efficiency for direct (VUV) light
       double QERefl; //PMT quantum efficiency for reflected (TPB converted) light
-<<<<<<< HEAD
-      int SinglePEmodel; //Model for single pe response =0 for ideal, =1 for test bench meas
       std::string TPBFile; //File containing timing emission structure for TPB
       std::string TestBenchPEFile; //File containing single PE profile from data
-=======
-      bool SinglePEmodel; //Model for single pe response =0 for ideal, =1 for test bench meas
->>>>>>> d032a1d2
+      bool SinglePEmodel; //Model for single pe response, false for ideal, true for test bench meas
 
       detinfo::LArProperties const* larProp = nullptr; //< LarProperties service provider.
       detinfo::DetectorClocks const* timeService = nullptr; //< DetectorClocks service provider.
