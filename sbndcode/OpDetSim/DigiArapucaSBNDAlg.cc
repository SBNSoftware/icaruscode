#include "sbndcode/OpDetSim/DigiArapucaSBNDAlg.hh"

//------------------------------------------------------------------------------
//--- opdet::simarapucasbndAlg implementation
//------------------------------------------------------------------------------

namespace opdet {

  DigiArapucaSBNDAlg::DigiArapucaSBNDAlg(ConfigurationParameters_t const& config)
    : fParams(config)
    , fSampling(fParams.frequency)
    , fArapucaVUVEff(fParams.ArapucaVUVEff / fParams.larProp->ScintPreScale())
    , fArapucaVISEff(fParams.ArapucaVISEff / fParams.larProp->ScintPreScale())
    , fXArapucaVUVEff(fParams.XArapucaVUVEff / fParams.larProp->ScintPreScale())
    , fXArapucaVISEff(fParams.XArapucaVISEff / fParams.larProp->ScintPreScale())
    , fEngine(fParams.engine)
  {

    if(fArapucaVUVEff > 1.0001 || fArapucaVISEff > 1.0001 ||
       fXArapucaVUVEff > 1.0001 || fXArapucaVISEff > 1.0001)
      mf::LogWarning("DigiArapucaSBNDAlg")
        << "Quantum efficiency set in fhicl file "
        << fParams.ArapucaVUVEff << " or " << fParams.ArapucaVISEff << " or "
        << fParams.XArapucaVUVEff << " or " << fParams.XArapucaVISEff
        << " seems to be too large!\n"
        << "Final QE must be equal to or smaller than the scintillation "
        << "pre scale applied at simulation time.\n"
        << "Please check this number (ScintPreScale): "
        << fParams.larProp->ScintPreScale();

    std::string fname;
    cet::search_path sp("FW_SEARCH_PATH");
    sp.find_file(fParams.ArapucaDataFile, fname);
    TFile* file = TFile::Open(fname.c_str(), "READ");
<<<<<<< HEAD
    //Note: TPB time now implemented at digitization module for both coated pmts and (x)arapucas
    //OpDetSim/digi_arapuca_sbnd.root updated in sbnd_data (now including the TPB times vector)

    // TPB emission time histogram for visible (x)arapucas
    std::vector<double>* timeTPB_p;
    file->GetObject("timeTPB", timeTPB_p);
    fTimeTPB = std::make_unique<CLHEP::RandGeneral>
      (*fEngine, timeTPB_p->data(), timeTPB_p->size());
=======
>>>>>>> 6267d108

    std::vector<double>* TimeArapucaVUV_p;
    file->GetObject("TimeArapucaVUV", TimeArapucaVUV_p);
    fTimeArapucaVUV = std::make_unique<CLHEP::RandGeneral>
      (*fEngine, TimeArapucaVUV_p->data(), TimeArapucaVUV_p->size());
    std::vector<double>* TimeArapucaVIS_p;
    file->GetObject("TimeArapucaVIS", TimeArapucaVIS_p);
    fTimeArapucaVIS = std::make_unique<CLHEP::RandGeneral>
      (*fEngine, TimeArapucaVIS_p->data(), TimeArapucaVIS_p->size());
    std::vector<double>* TimeXArapucaVUV_p;
    file->GetObject("TimeXArapucaVUV", TimeXArapucaVUV_p);
    fTimeXArapucaVUV = std::make_unique<CLHEP::RandGeneral>
      (*fEngine, TimeXArapucaVUV_p->data(), TimeXArapucaVUV_p->size());

    fSampling = fSampling / 1000; //in GHz to cancel with ns
    pulsesize = fParams.PulseLength * fSampling;
    wsp.resize(pulsesize);

    Pulse1PE(wsp);
    saturation = fParams.Baseline + fParams.Saturation * fParams.ADC * fParams.MeanAmplitude;
    file->Close();
  } // end constructor

  DigiArapucaSBNDAlg::~DigiArapucaSBNDAlg() {}


  void DigiArapucaSBNDAlg::ConstructWaveform(
    int ch,
    sim::SimPhotons const& simphotons,
    std::vector<short unsigned int>& waveform,
    std::string pdtype,
    double start_time,
    unsigned n_samples)
  {
    std::vector<double> waves(n_samples, fParams.Baseline);
    CreatePDWaveform(simphotons, start_time, waves, pdtype);
    waveform = std::vector<short unsigned int> (waves.begin(), waves.end());
  }


  void DigiArapucaSBNDAlg::ConstructWaveformLite(
    int ch,
    sim::SimPhotonsLite const& litesimphotons,
    std::vector<short unsigned int>& waveform,
    std::string pdtype,
    double start_time,
    unsigned n_samples)
  {
    std::vector<double> waves(n_samples, fParams.Baseline);
    std::map<int, int> const& photonMap = litesimphotons.DetectedPhotons;
    CreatePDWaveformLite(photonMap, start_time, waves, pdtype);
    waveform = std::vector<short unsigned int> (waves.begin(), waves.end());
  }


  void DigiArapucaSBNDAlg::CreatePDWaveform(
    sim::SimPhotons const& simphotons,
    double t_min,
    std::vector<double>& wave,
    std::string pdtype)
  {
    int nCT = 1;
    double tphoton;
    size_t timeBin;
    if(pdtype == "arapuca_vuv") {
      for(size_t i = 0; i < simphotons.size(); i++) {
        if((CLHEP::RandFlat::shoot(fEngine, 1.0)) < fArapucaVUVEff) { //Sample a random subset according to Arapuca's efficiency
          tphoton = (fTimeArapucaVUV->fire());
          tphoton += simphotons[i].Time - t_min;
          if(tphoton < 0.) continue; // discard if it didn't made it to the acquisition
          if(fParams.CrossTalk > 0.0 && (CLHEP::RandFlat::shoot(fEngine, 1.0)) < fParams.CrossTalk) nCT = 2;
          else nCT = 1;
          timeBin = std::floor(tphoton * fSampling);
          if(timeBin < wave.size()) AddSPE(timeBin, wave, nCT);
        }
      }
    }
    else if(pdtype == "arapuca_vis") {
      for(size_t i = 0; i < simphotons.size(); i++) {
        if((CLHEP::RandFlat::shoot(fEngine, 1.0)) < fArapucaVISEff) { //Sample a random subset according to Arapuca's efficiency.
          tphoton = (fTimeArapucaVIS->fire());
          tphoton += simphotons[i].Time - t_min;
          tphoton +=fTimeTPB->fire();
          if(tphoton < 0.) continue; // discard if it didn't made it to the acquisition
          if(fParams.CrossTalk > 0.0 && (CLHEP::RandFlat::shoot(fEngine, 1.0)) < fParams.CrossTalk) nCT = 2;
          else nCT = 1;
          timeBin = std::floor(tphoton * fSampling);
          if(timeBin < wave.size()) AddSPE(timeBin, wave, nCT);
        }
      }
    }
    else if(pdtype == "xarapuca_vuv") {
      for(size_t i = 0; i < simphotons.size(); i++) {
        if((CLHEP::RandFlat::shoot(fEngine, 1.0)) < fXArapucaVUVEff) {
          tphoton = (fTimeXArapucaVUV->fire());
          tphoton += simphotons[i].Time - t_min;
          if(tphoton < 0.) continue; // discard if it didn't made it to the acquisition
          if(fParams.CrossTalk > 0.0 && (CLHEP::RandFlat::shoot(fEngine, 1.0)) < fParams.CrossTalk) nCT = 2;
          else nCT = 1;
          timeBin = std::floor(tphoton * fSampling);
          if(timeBin < wave.size()) AddSPE(timeBin, wave, nCT);
        }
      }
    }
    else if(pdtype == "xarapuca_vis") {
      for(size_t i = 0; i < simphotons.size(); i++) {
        if((CLHEP::RandFlat::shoot(fEngine, 1.0)) < fXArapucaVISEff) {
          tphoton = (CLHEP::RandExponential::shoot(fEngine, 8.5)); //decay time of EJ280 in ns
          tphoton += simphotons[i].Time - t_min;
          tphoton +=fTimeTPB->fire();
          if(tphoton < 0.) continue; // discard if it didn't made it to the acquisition
          if(fParams.CrossTalk > 0.0 && (CLHEP::RandFlat::shoot(fEngine, 1.0)) < fParams.CrossTalk) nCT = 2;
          else nCT = 1;
          timeBin = std::floor(tphoton * fSampling);
          if(timeBin < wave.size()) AddSPE(timeBin, wave, nCT);
        }
      }
    }
    else{
      throw cet::exception("DigiARAPUCASBNDAlg") << "Wrong pdtype: " << pdtype << std::endl;
    }
    if(fParams.BaselineRMS > 0.0) AddLineNoise(wave);
    if(fParams.DarkNoiseRate > 0.0) AddDarkNoise(wave);
    CreateSaturation(wave);
  }


  void DigiArapucaSBNDAlg::CreatePDWaveformLite(
    std::map<int, int> const& photonMap,
    double t_min,
    std::vector<double>& wave,
    std::string pdtype)
  {
    if(pdtype == "xarapuca_vuv"){
      SinglePDWaveformCreatorLite(fXArapucaVUVEff, fTimeXArapucaVUV, wave, photonMap, t_min);
    }
    else if(pdtype == "xarapuca_vis"){
      // creating the waveforms for xarapuca_vis is different than the rest
      // so there's an overload for that which lacks the timeHisto
      SinglePDWaveformCreatorLite(fXArapucaVISEff, wave, photonMap, t_min);
    }
    else if(pdtype == "arapuca_vuv"){
      SinglePDWaveformCreatorLite(fArapucaVUVEff, fTimeArapucaVUV, wave, photonMap, t_min);
    }
    else if(pdtype == "arapuca_vis"){
      SinglePDWaveformCreatorLite(fArapucaVISEff, fTimeArapucaVIS, wave, photonMap, t_min);
    }
    else{
      throw cet::exception("DigiARAPUCASBNDAlg") << "Wrong pdtype: " << pdtype << std::endl;
    }
    if(fParams.BaselineRMS > 0.0) AddLineNoise(wave);
    if(fParams.DarkNoiseRate > 0.0) AddDarkNoise(wave);
    CreateSaturation(wave);
  }


  void DigiArapucaSBNDAlg::SinglePDWaveformCreatorLite(
    double effT,
    std::unique_ptr<CLHEP::RandGeneral>& timeHisto,
    std::vector<double>& wave,
    std::map<int, int> const& photonMap,
    double const& t_min
    )
  {
    // TODO: check that this new approach of not using the last
    // (1-accepted_photons) doesn't introduce some bias
    double meanPhotons;
    size_t acceptedPhotons;
    double tphoton;
    int nCT;
    size_t timeBin;
    for (auto const& photonMember : photonMap) {
      // TODO: check that this new approach of not using the last
      // (1-accepted_photons) doesn't introduce some bias
      meanPhotons = photonMember.second*effT;
      acceptedPhotons = CLHEP::RandPoissonQ::shoot(fEngine, meanPhotons);
      for(size_t i = 0; i < acceptedPhotons; i++) {
        tphoton = timeHisto->fire();
        tphoton += photonMember.first - t_min;
        if(tphoton < 0.) continue; // discard if it didn't made it to the acquisition
        if(fParams.CrossTalk > 0.0 &&
           (CLHEP::RandFlat::shoot(fEngine, 1.0)) < fParams.CrossTalk) nCT = 2;
        else nCT = 1;
        timeBin = std::floor(tphoton * fSampling);
        if(timeBin < wave.size()) AddSPE(timeBin, wave, nCT);
      }
    }
  }


  void DigiArapucaSBNDAlg::SinglePDWaveformCreatorLite(
    double effT,
    std::vector<double>& wave,
    std::map<int, int> const& photonMap,
    double const& t_min
    )
  {
    double meanPhotons;
    size_t acceptedPhotons;
    double tphoton;
    int nCT;
    size_t timeBin;
    for (auto const& photonMember : photonMap) {
      // TODO: check that this new approach of not using the last
      // (1-accepted_photons) doesn't introduce some bias
      meanPhotons = photonMember.second*effT;
      acceptedPhotons = CLHEP::RandPoissonQ::shoot(fEngine, meanPhotons);
      for(size_t i = 0; i < acceptedPhotons; i++) {
        tphoton = (CLHEP::RandExponential::shoot(fEngine, fParams.DecayTXArapucaVIS));
        tphoton += photonMember.first - t_min;
        if(tphoton < 0.) continue; // discard if it didn't made it to the acquisition
        if(fParams.CrossTalk > 0.0 && (CLHEP::RandFlat::shoot(fEngine, 1.0)) < fParams.CrossTalk) nCT = 2;
        else nCT = 1;
        timeBin = std::floor(tphoton * fSampling);
        if(timeBin < wave.size()) AddSPE(timeBin, wave, nCT);
      }
    }
  }

  void DigiArapucaSBNDAlg::Pulse1PE(std::vector<double>& wsp)//single pulse waveform
  {
    double time;
    double constT1 = fParams.ADC * fParams.MeanAmplitude;
    for(size_t i = 0; i<wsp.size(); i++) {
      time = static_cast<double>(i) / fSampling;
      if (time < fParams.PeakTime)
        wsp[i] = constT1 * std::exp((time - fParams.PeakTime) / fParams.RiseTime);
      else
        wsp[i] = constT1 * std::exp(-(time - fParams.PeakTime) / fParams.FallTime);
    }
  }


  void DigiArapucaSBNDAlg::AddSPE(
    size_t time_bin,
    std::vector<double>& wave,
    int nphotons) //adding single pulse
  {
    // if(time_bin > wave.size()) return;
    size_t max = time_bin + pulsesize < wave.size() ? time_bin + pulsesize : wave.size();
    auto min_it = std::next(wave.begin(), time_bin);
    auto max_it = std::next(wave.begin(), max);
    std::transform(min_it, max_it,
                   wsp.begin(), min_it,
                   [nphotons](double w, double ws) -> double {
                     return w + ws*nphotons  ; });
  }


  void DigiArapucaSBNDAlg::CreateSaturation(std::vector<double>& wave)
  {
    std::replace_if(wave.begin(), wave.end(),
                    [&](auto w){return w > saturation;}, saturation);
  }


  void DigiArapucaSBNDAlg::AddLineNoise(std::vector< double >& wave)
  {
    // TODO: after running the profiler I can see that this is where
    // most cycles are being used.  Potentially some improvement could
    // be achieved with the below code but the array dynamic allocation
    // is not helping. The function would need to have it passed.
    // ~icaza
    //
    // double *array = new double[wave.size()]();
    // CLHEP::RandGaussQ::shootArray(fEngine, wave.size(), array, 0, fParams.BaselineRMS);
    // for(size_t i = 0; i<wave.size(); i++) {
    //   wave[i] += array[i];
    // }
    // delete array;
    //
    std::transform(wave.begin(), wave.end(), wave.begin(),
                   [this](double w) -> double {
                     return w + CLHEP::RandGaussQ::shoot(fEngine, 0, fParams.BaselineRMS) ; });
  }


  void DigiArapucaSBNDAlg::AddDarkNoise(std::vector<double>& wave)
  {
    int nCT;
    size_t timeBin;
    // Multiply by 10^9 since fDarkNoiseRate is in Hz (conversion from s to ns)
    double mean = 1000000000.0 / fParams.DarkNoiseRate;
    double darkNoiseTime = CLHEP::RandExponential::shoot(fEngine, mean);
    while(darkNoiseTime < wave.size()) {
      timeBin = std::round(darkNoiseTime);
      if(fParams.CrossTalk > 0.0 && (CLHEP::RandFlat::shoot(fEngine, 1.0)) < fParams.CrossTalk) nCT = 2;
      else nCT = 1;
      if(timeBin < wave.size()) AddSPE(timeBin, wave, nCT);
      // Find next time to add dark noise
      darkNoiseTime += CLHEP::RandExponential::shoot(fEngine, mean);
    }
  }


  double DigiArapucaSBNDAlg::FindMinimumTime(sim::SimPhotons const& simphotons)
  {
    double t_min = 1e15;
    for(size_t i = 0; i < simphotons.size(); i++) {
      if(simphotons[i].Time < t_min) t_min = simphotons[i].Time;
    }
    return t_min;
  }


  double DigiArapucaSBNDAlg::FindMinimumTimeLite(std::map<int, int> const& photonMap)
  {
    for (auto const& mapMember : photonMap) {
      if(mapMember.second != 0) return (double)mapMember.first;
    }
    return 1e5;
  }


  // -----------------------------------------------------------------------------
  // // ---  opdet::DigiArapucaSBNDAlgMaker
  // // -----------------------------------------------------------------------------
  DigiArapucaSBNDAlgMaker::DigiArapucaSBNDAlgMaker
  (Config const& config)
  {
    // settings
    fBaseConfig.ADC               = config.voltageToADC();
    fBaseConfig.Baseline          = config.baseline();
    fBaseConfig.Saturation        = config.saturation();
    fBaseConfig.ArapucaVUVEff     = config.arapucaVUVEff();
    fBaseConfig.ArapucaVISEff     = config.arapucaVISEff();
    fBaseConfig.XArapucaVUVEff    = config.xArapucaVUVEff();
    fBaseConfig.XArapucaVISEff    = config.xArapucaVISEff();
    fBaseConfig.RiseTime          = config.riseTime();
    fBaseConfig.FallTime          = config.fallTime();
    fBaseConfig.MeanAmplitude     = config.meanAmplitude();
    fBaseConfig.DarkNoiseRate     = config.darkNoiseRate();
    fBaseConfig.BaselineRMS       = config.baselineRMS();
    fBaseConfig.CrossTalk         = config.crossTalk();
    fBaseConfig.PulseLength       = config.pulseLength();
    fBaseConfig.PeakTime          = config.peakTime();
    fBaseConfig.DecayTXArapucaVIS = config.decayTXArapucaVIS();
    fBaseConfig.ArapucaDataFile   = config.arapucaDataFile();

  }

  std::unique_ptr<DigiArapucaSBNDAlg> DigiArapucaSBNDAlgMaker::operator()(
    detinfo::LArProperties const& larProp,
    detinfo::DetectorClocksData const& clockData,
    CLHEP::HepRandomEngine* engine
    ) const
  {
    // set the configuration
    auto params = fBaseConfig;

    // set up parameters
    params.larProp = &larProp;
    params.frequency = clockData.OpticalClock().Frequency();
    params.engine = engine;

    return std::make_unique<DigiArapucaSBNDAlg>(params);
  } // DigiArapucaSBNDAlgMaker::create()

}<|MERGE_RESOLUTION|>--- conflicted
+++ resolved
@@ -32,7 +32,6 @@
     cet::search_path sp("FW_SEARCH_PATH");
     sp.find_file(fParams.ArapucaDataFile, fname);
     TFile* file = TFile::Open(fname.c_str(), "READ");
-<<<<<<< HEAD
     //Note: TPB time now implemented at digitization module for both coated pmts and (x)arapucas
     //OpDetSim/digi_arapuca_sbnd.root updated in sbnd_data (now including the TPB times vector)
 
@@ -41,8 +40,6 @@
     file->GetObject("timeTPB", timeTPB_p);
     fTimeTPB = std::make_unique<CLHEP::RandGeneral>
       (*fEngine, timeTPB_p->data(), timeTPB_p->size());
-=======
->>>>>>> 6267d108
 
     std::vector<double>* TimeArapucaVUV_p;
     file->GetObject("TimeArapucaVUV", TimeArapucaVUV_p);
