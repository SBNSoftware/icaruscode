--- conflicted
+++ resolved
@@ -1,24 +1,3 @@
-<<<<<<< HEAD
-=======
-# simple_plugin( LArIATGeometryHelper service
-#                   larcore_Geometry
-#                 ${ART_FRAMEWORK_CORE}
-#                 ${ART_FRAMEWORK_IO_SOURCES}
-#                 ${ART_FRAMEWORK_PRINCIPAL}
-#                 art_Persistency_Common canvas_Persistency_Common
-#                 art_Persistency_Provenance canvas_Persistency_Provenance
-#                 art_Utilities canvas_Utilities
-#                 ${ART_FRAMEWORK_SERVICES_REGISTRY}
-#                 ${MF_MESSAGELOGGER}
-#                 ${MF_UTILITIES}
-#                 ${FHICLCPP}
-#                 ${CETLIB}
-#                 ${ROOT_BASIC_LIB_LIST}                
-# )
-
-
-
->>>>>>> 128a5c34
 art_make(
           LIBRARY_NAME sbnd_Geometry
           LIB_LIBRARIES larcore_Geometry
