# File:    standard_g4_sbnd.fcl
# Purpose: Propagation of generated particle through matter (Geant4 simulation)
#
# This runs the new, refactored, LArG4 simulation.
#
# This configuration runs:
# - LArG4: produces:
#   * MCParticle's (particles produced by interaction with matter)
#   * SimEnergyDeposit (energy deposited)
# - IonizationAndScintillation: produces:
#   * SimEnergyDeposit (photons and electrons)
#   * SimEnergyDeposit before SCE (photons and electrons)
# - OpticalFastSimulation: produces:
#   * SimPhoton or SimPhotonLite (photons at the optical detectors)
# - ElectronDrift: produces:
#   * SimChannels (energy and charge at the wires)
# - GenericCRT: produces:
#   * AuxDetSimChannels (from LArG4 AuxDetHits)
# - MCReco: produces:
#   * MCTrack, MCShower: deposited energy from each MCParticle
#
# Input: a file with generated particles; all MCTruth data products in the input
#        file are processed.


#
# services
#
#include "simulationservices_sbnd.fcl"

#
# modules
#
#include "larg4_sbnd.fcl"
#include "ionandscint_sbnd.fcl"
#include "PDFastSim_sbnd.fcl"
#include "simdrift_sbnd.fcl"
#include "mcreco_sbnd.fcl"
#include "rootoutput_sbnd.fcl"
#include "config_genericCRT.fcl"


process_name: G4


services:
{
  TFileService: { fileName: @local::sbnd_tfileoutput.fileName }
  FileCatalogMetadata: @local::sbnd_file_catalog_mc
  @table::sbnd_g4_services
}


source:
{
  module_type: RootInput
}


physics:
{

  producers:
  {
    rns: { module_type: "RandomNumberSaver" }

    # A dummy module that forces the G4 physics list to be loaded
    loader: { module_type: "PhysListLoader" }

    # The geant4 step
    largeant: @local::sbnd_larg4

    # Creation of ionization electrons and scintillation photons, inside the active volume
    ionandscint: @local::sbnd_ionandscint

    # Creation of ionization electrons and scintillation photons, outside the active volume
    ionandscintout: @local::sbnd_ionandscint_out

    # Light propogation inside the active volume
    pdfastsim: @local::sbnd_pdfastsim_par

    # Light propogation outside the active volume
    pdfastsimout: @local::sbnd_pdfastsim_pvs

    # Electron propogation
    simdrift: @local::sbnd_simdrift

    # Truth-level reconstruction
    mcreco: @local::sbnd_mcreco

    # Generic CRT
    genericcrt: @local::sbnd_genericCRT

  }

  # All producers and filters modules for this path, order matters
  simulate: [ rns
            , loader
            , largeant
            , ionandscint
            , ionandscintout
            , pdfastsim
            , pdfastsimout
            , simdrift
            , mcreco
            , genericcrt
          ]

  # The output stream, there could be more than one if using filters
  stream1: [ out1 ]

  # Contains the paths that modify the art::event
  trigger_paths: [ simulate ]

  # Contains the paths that do not modify the art::Event
  end_paths: [ stream1 ]
}


outputs:
{
  out1:
  {
                    @table::sbnd_rootoutput
    dataTier:       "simulated"
    outputCommands: [ "keep *_*_*_*"
<<<<<<< HEAD
=======
                    # Drop the SimEnergyDeposits made by LArG4
                    , "drop sim::SimEnergyDeposits_largeant_*_*"
>>>>>>> 17e6d2a8
                    # Drop the IonAndScint w/ SCE offsets applied
                    , "drop *_ionandscint__*"
                    # Drop LArG4 AuxDetHits, now replaced by AuxDetSimChannels
                    , "drop sim::AuxDetHits_*_*_*"
                    ]
  }
}

<|MERGE_RESOLUTION|>--- conflicted
+++ resolved
@@ -124,11 +124,8 @@
                     @table::sbnd_rootoutput
     dataTier:       "simulated"
     outputCommands: [ "keep *_*_*_*"
-<<<<<<< HEAD
-=======
                     # Drop the SimEnergyDeposits made by LArG4
                     , "drop sim::SimEnergyDeposits_largeant_*_*"
->>>>>>> 17e6d2a8
                     # Drop the IonAndScint w/ SCE offsets applied
                     , "drop *_ionandscint__*"
                     # Drop LArG4 AuxDetHits, now replaced by AuxDetSimChannels
