# This @product_deps@ file defines dependencies for this package. 

# The *parent* line must the first non-commented line and defines this product and version
# The version should be of the form vxx_yy_zz (e.g. v01_02_03)
<<<<<<< HEAD
parent sbndcode v06_76_00_01
=======
parent sbndcode v06_77_00
>>>>>>> b04d41ed
defaultqual e15

# These optional lines define the installed directories where headers,
# libraries, and executables will be found.
# Use them only if your product does not conform to the defaults
#
# Format: directory_type directory_path directory_name
#
# The only recognized values of the first field are fcldir, gdmldir, incdir, libdir, and bindir
# The only recognized values of the second field are product_dir, fq_dir, and -
# The third field is not constrained.
#
# Defaults:
# incdir  product_dir  include
# fcldir  product_dir  fcl
# libdir  fq_dir       lib
# bindir  fq_dir       bin
# gdmldir -  
# fwdir   -  
#
incdir  product_dir  include
libdir  fq_dir       lib
bindir  fq_dir       bin
gdmldir product_dir
fcldir  product_dir
fwdir   product_dir scripts


# With "product  version" table below, we now define dependencies
# Add the dependent product and version

product          version
<<<<<<< HEAD
larsoft          v06_76_00_01
genie_xsec       v2_12_10
sbnd_data        v01_02_00 - optional
sbndutil         v06_76_00_01 - optional
=======
larsoft          v06_77_00
genie_xsec       v2_12_10
sbnd_data        v01_02_00 - optional
sbndutil         v01_53_00 - optional
>>>>>>> b04d41ed

# list products required ONLY for the build
# any products here must NOT have qualifiers
only_for_build  cetbuildtools   v7_03_02

# We now define allowed qualifiers and the corresponding qualifiers for the dependencies.
# Make the table by adding columns before "notes". 
qualifier     genie_xsec               larsoft       sbndutil        sbnd_data  notes
c2:debug      DefaultPlusMECWithNC     c2:debug      c2:debug        -nq-
c2:prof       DefaultPlusMECWithNC     c2:prof       c2:prof         -nq-
e15:debug     DefaultPlusMECWithNC     e15:debug     e15:debug       -nq-
e15:prof      DefaultPlusMECWithNC     e15:prof      e15:prof        -nq-
e14:debug     DefaultPlusMECWithNC     e14:debug     e14:debug       -nq-
e14:prof      DefaultPlusMECWithNC     e14:prof      e14:prof        -nq-

# table fragment to set FW_SEARCH_PATH needed to find XML files:
table_fragment_begin
    # currently, XML pandora files are installed in 'scripts':
    pathPrepend(FW_SEARCH_PATH, ${SBNDCODE_DIR}/scripts)
table_fragment_end


# Preserve tabs and formatting in emacs and vi / vim:

### Local Variables:
### tab-width: 8
### End:
<|MERGE_RESOLUTION|>--- conflicted
+++ resolved
@@ -2,11 +2,7 @@
 
 # The *parent* line must the first non-commented line and defines this product and version
 # The version should be of the form vxx_yy_zz (e.g. v01_02_03)
-<<<<<<< HEAD
-parent sbndcode v06_76_00_01
-=======
 parent sbndcode v06_77_00
->>>>>>> b04d41ed
 defaultqual e15
 
 # These optional lines define the installed directories where headers,
@@ -39,17 +35,10 @@
 # Add the dependent product and version
 
 product          version
-<<<<<<< HEAD
-larsoft          v06_76_00_01
-genie_xsec       v2_12_10
-sbnd_data        v01_02_00 - optional
-sbndutil         v06_76_00_01 - optional
-=======
 larsoft          v06_77_00
 genie_xsec       v2_12_10
 sbnd_data        v01_02_00 - optional
 sbndutil         v01_53_00 - optional
->>>>>>> b04d41ed
 
 # list products required ONLY for the build
 # any products here must NOT have qualifiers
