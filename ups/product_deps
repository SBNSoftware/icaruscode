# This @product_deps@ file defines dependencies for this package. 

# The *parent* line must the first non-commented line and defines this product and version
# The version should be of the form vxx_yy_zz (e.g. v01_02_03)
parent sbndcode v07_06_01
defaultqual e17

# These optional lines define the installed directories where headers,
# libraries, and executables will be found.
# Use them only if your product does not conform to the defaults
#
# Format: directory_type directory_path directory_name
#
# The only recognized values of the first field are fcldir, gdmldir, incdir, libdir, and bindir
# The only recognized values of the second field are product_dir, fq_dir, and -
# The third field is not constrained.
#
# Defaults:
# incdir  product_dir  include
# fcldir  product_dir  fcl
# libdir  fq_dir       lib
# bindir  fq_dir       bin
# gdmldir -  
# fwdir   -  
#
incdir  product_dir  include
libdir  fq_dir       lib
bindir  fq_dir       bin
gdmldir product_dir
fcldir  product_dir
fwdir   product_dir scripts


# With "product  version" table below, we now define dependencies
# Add the dependent product and version

product          version
<<<<<<< HEAD
larsoft          v07_06_01
genie_xsec       v2_12_10
=======
larsoft          v07_06_01_01
genie_xsec       v3_0_0beta4
>>>>>>> 88c10153
sbnd_data        v01_02_00 - optional
sbndutil         v07_06_01 - optional

# list products required ONLY for the build
# any products here must NOT have qualifiers
only_for_build  cetbuildtools   v7_04_00

# We now define allowed qualifiers and the corresponding qualifiers for the dependencies.
# Make the table by adding columns before "notes". 
qualifier     genie_xsec               larsoft       sbndutil        sbnd_data  notes
e17:debug     G0000a00000:e400:k150     e17:debug     e17:debug       -nq-
e17:prof      G0000a00000:e400:k150     e17:prof      e17:prof        -nq-
c2:debug      G0000a00000:e400:k150     c2:debug      c2:debug        -nq-
c2:prof       G0000a00000:e400:k150     c2:prof       c2:prof         -nq-
e15:debug     G0000a00000:e400:k150     e15:debug     e15:debug       -nq-
e15:prof      G0000a00000:e400:k150     e15:prof      e15:prof        -nq-

# table fragment to set FW_SEARCH_PATH needed to find XML files:
table_fragment_begin
    # currently, XML pandora files are installed in 'scripts':
    pathPrepend(FW_SEARCH_PATH, ${SBNDCODE_DIR}/scripts)
table_fragment_end


# Preserve tabs and formatting in emacs and vi / vim:

### Local Variables:
### tab-width: 8
### End:
<|MERGE_RESOLUTION|>--- conflicted
+++ resolved
@@ -2,7 +2,7 @@
 
 # The *parent* line must the first non-commented line and defines this product and version
 # The version should be of the form vxx_yy_zz (e.g. v01_02_03)
-parent sbndcode v07_06_01
+parent sbndcode v07_06_01_01
 defaultqual e17
 
 # These optional lines define the installed directories where headers,
@@ -35,13 +35,8 @@
 # Add the dependent product and version
 
 product          version
-<<<<<<< HEAD
-larsoft          v07_06_01
-genie_xsec       v2_12_10
-=======
 larsoft          v07_06_01_01
 genie_xsec       v3_0_0beta4
->>>>>>> 88c10153
 sbnd_data        v01_02_00 - optional
 sbndutil         v07_06_01 - optional
 
