--- conflicted
+++ resolved
@@ -34,45 +34,23 @@
 # Add the dependent product and version
 
 product             version
-<<<<<<< HEAD
-larsoft                   v09_05_00
+sbncode                   v09_05_00
 icarusutil                v09_01_00
 icarus_signal_processing  v09_04_01
 icarus_data               v09_01_00
-=======
-sbncode                   v08_57_00
-icarusutil                v08_51_00
-icarus_signal_processing  v08_51_00
-icarus_data               v08_55_01
-sbndaq_artdaq_core        v0_05_00_f03
->>>>>>> 54ebd3a3
 genie_xsec                v3_00_04a
 fftw                      v3_3_8a
 guideline_sl              v2_0_0
 libwda                    v2_28_0
-<<<<<<< HEAD
 sbndaq_artdaq_core        v0_07_00_of0
 
 cetbuildtools	          v7_17_01	-	only_for_build
-=======
-
-cetbuildtools             v7_15_01 - only_for_build
->>>>>>> 54ebd3a3
 end_product_list
 
 # Restore this temporarily...
 # We now define allowed qualifiers and the corresponding qualifiers for the dependencies.
 # Make a table by adding columns before "notes".
-<<<<<<< HEAD
 # e15  - with gcc 6.4.0 and -std=c++1y
-qualifier	larsoft	   icarusutil   icarus_signal_processing   icarus_data  sbndaq_artdaq_core   genie_xsec         fftw  guideline_sl libwda notes
-e19:debug	e19:debug  e19:debug    e19:debug                  -nq-         e19:debug      G1810a0211a:k250:e1000   debug    -nq-           -nq-
-e19:opt		e19:opt	   e19:opt      e19:opt                    -nq-         e19:opt	       G1810a0211a:k250:e1000   opt      -nq-           -nq-
-e19:prof    	e19:prof   e19:prof     e19:prof                   -nq-         e19:prof       G1810a0211a:k250:e1000   prof     -nq-           -nq-
-c7:debug    	c7:debug   c7:debug     c7:debug                   -nq-         c7:debug       G1810a0211a:k250:e1000   debug    -nq-           -nq-
-c7:opt      	c7:opt     c7:opt       c7:opt                     -nq-         c7:opt	       G1810a0211a:k250:e1000   opt      -nq-           -nq-
-c7:prof     	c7:prof    c7:prof      c7:prof                    -nq-         c7:prof	       G1810a0211a:k250:e1000   prof     -nq-           -nq-
-=======
 qualifier  sbncode    icarusutil  icarus_signal_processing  icarus_data  sbndaq_artdaq_core  genie_xsec              fftw   guideline_sl  libwda  notes
 e19:debug  e19:debug  e19:debug   e19:debug                 -nq-         e19:debug           G1810a0211a:k250:e1000  debug  -nq-          -nq-
 e19:opt    e19:opt    e19:opt     e19:opt                   -nq-         e19:opt             G1810a0211a:k250:e1000  opt    -nq-          -nq-
@@ -80,7 +58,6 @@
 c7:debug   c7:debug   c7:debug    c7:debug                  -nq-         c7:debug            G1810a0211a:k250:e1000  debug  -nq-          -nq-
 c7:opt     c7:opt     c7:opt      c7:opt                    -nq-         c7:opt              G1810a0211a:k250:e1000  opt    -nq-          -nq-
 c7:prof    c7:prof    c7:prof     c7:prof                   -nq-         c7:prof             G1810a0211a:k250:e1000  prof   -nq-          -nq-
->>>>>>> 54ebd3a3
 end_qualifier_list
 
 # Preserve tabs and formatting in emacs and vi / vim:
