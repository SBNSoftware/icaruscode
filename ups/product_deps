# This @product_deps@ file defines dependencies for this package. 

# The *parent* line must the first non-commented line and defines this product and version
# The version should be of the form vxx_yy_zz (e.g. v01_02_03)
<<<<<<< HEAD
parent sbndcode v06_47_01_01
=======
parent sbndcode v06_48_00
>>>>>>> d0a28a80
defaultqual e14

# These optional lines define the installed directories where headers,
# libraries, and executables will be found.
# Use them only if your product does not conform to the defaults
#
# Format: directory_type directory_path directory_name
#
# The only recognized values of the first field are fcldir, gdmldir, incdir, libdir, and bindir
# The only recognized values of the second field are product_dir, fq_dir, and -
# The third field is not constrained.
#
# Defaults:
# incdir  product_dir  include
# fcldir  product_dir  fcl
# libdir  fq_dir       lib
# bindir  fq_dir       bin
# gdmldir -  
# fwdir   -  
#
incdir  product_dir  include
libdir  fq_dir       lib
bindir  fq_dir       bin
gdmldir product_dir
fcldir  product_dir

# With "product  version" table below, we now define dependencies
# Add the dependent product and version

product          version
<<<<<<< HEAD
larsoft          v06_47_01_01
=======
larsoft          v06_48_00
>>>>>>> d0a28a80
sbnd_data        v01_00_00 - optional
sbndutil         v01_24_00 - optional

# list products required ONLY for the build
# any products here must NOT have qualifiers
only_for_build  cetbuildtools   v5_14_00 

# We now define allowed qualifiers and the corresponding qualifiers for the dependencies.
# Make the table by adding columns before "notes". 
qualifier        larsoft       sbndutil    sbnd_data  notes
e14:debug         e14:debug     e14:debug   -nq-
e14:prof          e14:prof      e14:prof    -nq-
e10:debug         e10:debug     e10:debug   -nq-
e10:prof          e10:prof      e10:prof    -nq-

# table fragment to set FW_SEARCH_PATH needed to find XML files:
table_fragment_begin
    # currently, XML pandora files are installed in 'scripts':
    pathPrepend(FW_SEARCH_PATH, ${SBNDCODE_DIR}/scripts)
table_fragment_end


# Preserve tabs and formatting in emacs and vi / vim:

### Local Variables:
### tab-width: 8
### End:
<|MERGE_RESOLUTION|>--- conflicted
+++ resolved
@@ -2,11 +2,7 @@
 
 # The *parent* line must the first non-commented line and defines this product and version
 # The version should be of the form vxx_yy_zz (e.g. v01_02_03)
-<<<<<<< HEAD
 parent sbndcode v06_47_01_01
-=======
-parent sbndcode v06_48_00
->>>>>>> d0a28a80
 defaultqual e14
 
 # These optional lines define the installed directories where headers,
@@ -37,11 +33,7 @@
 # Add the dependent product and version
 
 product          version
-<<<<<<< HEAD
 larsoft          v06_47_01_01
-=======
-larsoft          v06_48_00
->>>>>>> d0a28a80
 sbnd_data        v01_00_00 - optional
 sbndutil         v01_24_00 - optional
 
