--- conflicted
+++ resolved
@@ -2,11 +2,7 @@
 
 # The *parent* line must the first non-commented line and defines this product and version
 # The version should be of the form vxx_yy_zz (e.g. v01_02_03)
-<<<<<<< HEAD
-parent sbndcode v06_69_01
-=======
 parent sbndcode v06_70_00
->>>>>>> ce380ab7
 defaultqual e15
 
 # These optional lines define the installed directories where headers,
@@ -39,17 +35,10 @@
 # Add the dependent product and version
 
 product          version
-<<<<<<< HEAD
-larsoft          v06_69_01
-genie_xsec       v2_12_8
-sbnd_data        v01_01_00 - optional
-sbndutil         v01_45_01 - optional
-=======
 larsoft          v06_70_00
 genie_xsec       v2_12_8
 sbnd_data        v01_01_00 - optional
-sbndutil         v06_70_00 - optional
->>>>>>> ce380ab7
+sbndutil         v01_46_00 - optional
 
 # list products required ONLY for the build
 # any products here must NOT have qualifiers
