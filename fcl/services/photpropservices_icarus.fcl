--- conflicted
+++ resolved
@@ -39,7 +39,7 @@
   
   @table::photon_propagation_timing_icarus # from photon_propogation_timing_icarus.fcl
   
-  LibraryFile:      "PhotonLibrary/PhotonLibrary-20200816.root"
+  LibraryFile:      "PhotonLibrary/PhotonLibrary-20200925.root"
   UseCryoBoundary:  false
   DoNotLoadLibrary: false
   
@@ -54,27 +54,8 @@
   NY:     77
   NZ:    394
 
-<<<<<<< HEAD
-    LibraryFile:     "PhotonLibrary/PhotonLibrary-20200925.root"
-    UseCryoBoundary: false
-    
-    # this stuff is also included in the metadata
-    XMin: -405.0  # cm
-    XMax:  -35.0  # cm
-    YMin: -215.0  # cm
-    YMax:  170.0  # cm
-    ZMin: -985.0  # cm
-    ZMax:  985.0  # cm
-    NX:     74
-    NY:     77
-    NZ:    394
-
-    IncludePropTime: true
-    
-=======
   IncludePropTime: true
   
->>>>>>> 67952fee
 } # icarus_photonvisibilityservice_direct
 
 
