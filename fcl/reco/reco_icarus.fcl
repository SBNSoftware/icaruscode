--- conflicted
+++ resolved
@@ -338,7 +338,6 @@
                                     #crttzero ]
                                     crttrack ]
 
-<<<<<<< HEAD
 # Define the full reconstruction sequence
 icarus_track_reconstruction:      [ #@sequence::icarus_reco_signalprocessing,
                                     #@sequence::icarus_reco_pandoraGaus,
@@ -349,33 +348,6 @@
 #                                    @sequence::icarus_reco_pmAlgTrackerICARUS,
                                     #@sequence::icarus_reco_mcrecoGaus,
                                     #@sequence::icarus_reco_mcrecoICARUS,
-=======
-# Define what would be the first pass reconstructon (the "gauss" recon)
-icarus_gauss_reconstruction:      [ @sequence::icarus_reco_signalprocessinggaus,
-                                    @sequence::icarus_reco_cluster3d,
-                                    @sequence::icarus_reco_pandoraGaus,
-                                    #@sequence::icarus_reco_trajclusterGaus,
-                                    #@sequence::icarus_reco_pmAlgTrackerGaus,
-                                    @sequence::icarus_reco_mcrecoGaus,
-                                    @sequence::icarus_reco_wmc_optical
-                                  ]
-
-icarus_gauss_MultiTPCRecon:       [ @sequence::icarus_reco_Gauss_Cryo0,
-                                    @sequence::icarus_reco_Gauss_Cryo1,
-                                    #@sequence::icarus_reco_trajclusterGaus,
-                                    #@sequence::icarus_reco_pmAlgTrackerGaus,
-                                    @sequence::icarus_reco_mcrecoGausMulti,
-                                    @sequence::icarus_reco_wmc_optical
-                                  ]
-
-# Define what would be the second pass reconstructon (the "ICARUS" recon)
-# Note this stage needs to follow the gauss stage since it uses the rawdigitfilter output
-icarus_raw_reconstruction:        [ @sequence::icarus_reco_signalprocessingraw,
-                                    @sequence::icarus_reco_pandoraICARUS,
-                                    #@sequence::icarus_reco_trajclusterICARUS,
-                                    #@sequence::icarus_reco_pmAlgTrackerICARUS,
-                                    @sequence::icarus_reco_mcrecoICARUS,
->>>>>>> 2b4219c1
                                     @sequence::icarus_reco_crt
                                   ]
 
