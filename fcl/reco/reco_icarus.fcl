--- conflicted
+++ resolved
@@ -24,11 +24,8 @@
 #include "mctrutht0matching.fcl"
 
 #include "crtsimhitproducer.fcl"
-<<<<<<< HEAD
 #####/include "crttzeroproducer_icarus.fcl"
 #include "crttrackproducer_icarus.fcl"
-=======
->>>>>>> e79af5bf
 
 BEGIN_PROLOG
 
@@ -175,11 +172,8 @@
 
   ## crt producers
   crtsimhit:                      @local::standard_crtsimhitproducer
-<<<<<<< HEAD
   #crttzero:                       @local::standard_crttzeroproducer
   crtsimtrack:                    @local::standard_crttrackproducer
-=======
->>>>>>> e79af5bf
 }
 
 icarus_reco_filters:
@@ -340,13 +334,9 @@
 icarus_reco_mcrecoICARUSMulti:    [ mcassociationsICARUSCryo0,
                                     mcassociationsICARUSCryo1 ]
 
-<<<<<<< HEAD
 icarus_reco_crt:                  [ crtsimhit,
                                     #crttzero ]
                                     crtsimtrack ]
-=======
-icarus_reco_crt:                  [ crtsimhit ]
->>>>>>> e79af5bf
 
 # Define what would be the first pass reconstructon (the "gauss" recon)
 icarus_gauss_reconstruction:      [ @sequence::icarus_reco_signalprocessinggaus,
