--- conflicted
+++ resolved
@@ -26,16 +26,10 @@
                                             "drop *_*_*_DAQ*", 
                                             "drop *_daqTPCROI_*_*", 
                                             "drop *_decon1droi_*_*", 
-<<<<<<< HEAD
-                                            "drop *_decon2Droi*_*_*", 
-                                            "drop *_roifinder_*_*",
-                                            "drop recob::Wire*_roifinder2d_*_*",
-                                            "keep *_daq_ICARUSTriggerV2_*"
-=======
                                             "drop *_decon2droi*_*_*", 
                                             "drop recob::Wire*_roifinder_*_*",
-                                            "drop recob::Wire*_roifinder2d_*_*" 
->>>>>>> d718084d
+                                            "drop recob::Wire*_roifinder2d_*_*", 
+                                            "keep *_daq_ICARUSTrigger*_*"
                                            ]
 
 ## Modify the event selection for the purity analyzers
