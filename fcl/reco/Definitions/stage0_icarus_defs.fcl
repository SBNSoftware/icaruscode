##
##  ICARUS definitions for the first stage of data processing
##  modeled on standard version
##

#include "services_common_icarus.fcl"

#include "decoderdefs_icarus.fcl"
#include "recowire_icarus.fcl"
#include "hitfindermodules_icarus.fcl"
#include "timing_icarus.fcl"
#include "icarus_ophitfinder.fcl"
#include "icarus_flashfinder.fcl"
#include "trigger_emulation_icarus.fcl"
#include "crt_decoderdefs_icarus.fcl"
#include "crthitproducer.fcl"
#include "wcls-decode-to-sig-base.fcl"
#include "icarus_FilterCRTPMTMatching.fcl"

BEGIN_PROLOG

### Analyzers employed during stage 0 processing ###
icarus_stage0_analyzers:
{
  purityinfoana0: { module_type:     "TPCPurityInfoAna"
                    PurityInfoLabel: "purityana0"
                    PrintInfo:       false
                    SelectEvents:    [ reco ]
                  }
  purityinfoana1: { module_type:     "TPCPurityInfoAna"
                    PurityInfoLabel: "purityana1"
                    PrintInfo:       false
                    SelectEvents:    [ reco ]
                  }
}

# set the name of our `extractPMTconfig` and `extractTriggerConfig` for our decoders
decodeTriggerV2.DecoderTool.TrigConfigLabel: triggerconfig
decodeTriggerV3.DecoderTool.TrigConfigLabel: triggerconfig
decodePMT.PMTconfigTag: pmtconfig
decodePMT.TriggerTag:   daqTrigger

### This is the complete list of all producers! ###
icarus_stage0_producers:
{

  ### configuration extraction
  triggerconfig:                  @local::extractTriggerConfig
  pmtconfig:                      @local::extractPMTconfig

  ### Decoder definitions
  daqTPC:                         @local::decodeTPC

  daqTPCROI:                      @local::decodeTPCROI

  daqPMT:                         @local::decodePMT

  daqCRT:                         @local::crtdaq_icarus

  daqTrigger:                     @local::decodeTriggerV3

  ### calwire producers
  decon1droi:                     @local::icarus_decon1droi

  ### wire-cell decon producers
  decon2droi:                     @local::standard_wirecell_sigproc
  decon2droiEE:                   @local::standard_wirecell_sigproc
  decon2droiEW:                   @local::standard_wirecell_sigproc
  decon2droiWE:                   @local::standard_wirecell_sigproc
  decon2droiWW:                   @local::standard_wirecell_sigproc

  ### ROI finding on complete deconvolved waveforms
  roifinder:                      @local::icarus_roifinder
  roifinder2d:                    @local::icarus_roifinder

  ### TPC hit-finder producers
  gaushitTPCWW:                   @local::gaus_hitfinder_icarus
  gaushitTPCWE:                   @local::gaus_hitfinder_icarus
  gaushitTPCEW:                   @local::gaus_hitfinder_icarus
  gaushitTPCEE:                   @local::gaus_hitfinder_icarus

  gaushit2dTPCWW:                 @local::gaus_hitfinder_icarus
  gaushit2dTPCWE:                 @local::gaus_hitfinder_icarus
  gaushit2dTPCEW:                 @local::gaus_hitfinder_icarus
  gaushit2dTPCEE:                 @local::gaus_hitfinder_icarus

  ### CRT hit finder producer
  crthit:                         @local::standard_crthitproducer	

  ### trigger emulation foundation
  pmtconfigbaselines:             @local::icarus_pmtconfigbaselines
  pmtthr:                         @local::icarus_pmtdiscriminatethr
  
  ### Optical hit finder
  ophituncorrected:               @local::icarus_ophit_data
  ophit:                          @local::icarus_ophit_timing_correction
  ophitfulluncorrected:           @local::icarus_ophitdebugger_data
  ophitfull:                      @local::icarus_ophit_timing_correction
  opflashCryoE:                   @local::ICARUSSimpleFlashDataCryoE
  opflashCryoW:                   @local::ICARUSSimpleFlashDataCryoW

  ### Purity monitoring
  purityana0:                     { module_type: "ICARUSPurityDQM" }
  purityana1:                     { module_type: "ICARUSPurityDQM" }
}

icarus_stage0_filters:
{
  #
  # Note that these filters are holdovers from early "Run 0" and "Run 1" data taking and are 
  # generally no longer used. We are maintaining here now just in case but assume they will be
  # deprecated in the future. 
  #
   flashfilterBNB: { module_type:         "FilterOpFlash" 
                     OpFlashProducerList: ["opflashCryoE","opflashCryoW"] 
#                     WindowStartTime:     -1489.6 # -1489.4 - 0.2us safe margin
#                     WindowEndTime:       -1487.6 # -1487.8 + 0.2us safe margin
#                     WindowStartTime:     -1490.8 # 9.6 us - 1500 us offset - 0.4us safe margin
#                     WindowEndTime:       -1488.4 # 11.2 -1500 us offset + 0.4us safe margin
                     WindowStartTime:     -0.2 # Gate is now recentered by Gianluca/Andrea
                     WindowEndTime:        1.8 
                   }
   flashfilterNuMI: { module_type:         "FilterOpFlash" 
                      OpFlashProducerList: ["opflashCryoE","opflashCryoW"] 
                      WindowStartTime:     -0.2 
                      WindowEndTime:        9.8 
                    }

   triggerfilterBNB:       {  module_type:        "TriggerTypeFilter"
                              TriggerDataLabel:   "daqTrigger"
                              TriggerType:        "BNB"
                           }

   triggerfilterNuMI:      {  module_type:        "TriggerTypeFilter"
                              TriggerDataLabel:   "daqTrigger"
                              TriggerType:        "NuMI"
                           }

   triggerfilterOffbeamBNB:  {  module_type:        "TriggerTypeFilter"
                                TriggerDataLabel:   "daqTrigger"
                                TriggerType:        "OffbeamBNB"
                             }

   triggerfilterOffbeamNuMI: {  module_type:        "TriggerTypeFilter"
                                TriggerDataLabel:   "daqTrigger"
                                TriggerType:        "OffbeamNuMI"
                             }


   triggerfilterUnknown:  {  module_type:        "TriggerTypeFilter"
                             TriggerDataLabel:   "daqTrigger"
                             TriggerType:        "Unknown"
                          }

<<<<<<< HEAD
   crtpmtmatchingfilter: @local::icarus_FilterNumberTPCHits
=======
   crtpmtmatchingfilter: @local::icarus_FilterCRTPMTMatching
>>>>>>> 3e8db53f
}


### Below are a list of convenient sequences that can be used for production/typical users. ###

icarus_stage0_trigger_BNB:          [ triggerconfig,
                                      daqTrigger,
                                      triggerfilterBNB 
                                    ]
 
icarus_stage0_trigger_NuMI:         [ triggerconfig,
                                      daqTrigger,
                                      triggerfilterNuMI 
                                    ]
 
icarus_stage0_trigger_OffbeamBNB:   [ triggerconfig,
                                      daqTrigger,
                                      triggerfilterOffbeamBNB 
                                    ]

icarus_stage0_trigger_OffbeamNuMI:  [ triggerconfig,
                                      daqTrigger,
                                      triggerfilterOffbeamNuMI 
                                    ]

icarus_stage0_trigger_Unknown:      [ triggerconfig,
                                      daqTrigger,
                                      triggerfilterUnknown
                                    ]

icarus_stage0_multiTPC_TPC:         [ decon1droi,
                                      roifinder
                                    ]

icarus_stage0_multiTPC_2d_TPC:      [ decon1droi,
                                      roifinder,
                                      decon2droiEE,
                                      decon2droiEW,
                                      decon2droiWE,
                                      decon2droiWW,
                                      roifinder2d
                                    ]

icarus_stage0_EastHits_TPC:         [ gaushitTPCEW,
                                      gaushitTPCEE
                                    ]

icarus_stage0_WestHits_TPC:         [ gaushitTPCWW,
                                      gaushitTPCWE
                                    ]

icarus_stage0_EastHits2d_TPC:       [ gaushit2dTPCEW,
                                      gaushit2dTPCEE
                                    ]

icarus_stage0_WestHits2d_TPC:       [ gaushit2dTPCWW,
                                      gaushit2dTPCWE
                                    ]

icarus_purity_monitor:              [
                                      purityana0,
                                      purityana1
                                    ]

icarus_stage0_PMT:                  [ triggerconfig,
                                      daqTrigger,
                                      pmtconfig,
                                      daqPMT,
                                      pmtconfigbaselines,
                                      pmtthr,
                                      ophituncorrected,
                                      ophit,
                                      opflashCryoE,
                                      opflashCryoW
                                    ]

icarus_stage0_PMT_BNB:              [ @sequence::icarus_stage0_PMT,
                                      flashfilterBNB
                                    ]
 
icarus_stage0_PMT_NuMI:             [ @sequence::icarus_stage0_PMT,
                                      flashfilterNuMI
                                    ]
 
icarus_stage0_multiTPC:             [ @sequence::icarus_stage0_multiTPC_TPC,
                                      @sequence::icarus_stage0_EastHits_TPC,
                                      @sequence::icarus_stage0_WestHits_TPC,
                                      @sequence::icarus_purity_monitor
                                    ]
 
icarus_stage0_2d_multiTPC:          [ @sequence::icarus_stage0_multiTPC_2d_TPC,
                                      @sequence::icarus_stage0_EastHits_TPC,
                                      @sequence::icarus_stage0_WestHits_TPC,
                                      @sequence::icarus_stage0_EastHits2d_TPC,
                                      @sequence::icarus_stage0_WestHits2d_TPC,
                                      @sequence::icarus_purity_monitor
                                    ]
 
icarus_stage0_CRT:                  [
                                      daqCRT,
                                      crthit
                                    ]
 
icarus_stage0_data:                 [
                                      @sequence::icarus_stage0_PMT, 
                                      @sequence::icarus_stage0_CRT,
                                      daqTPCROI, 
                                      @sequence::icarus_stage0_multiTPC
                                    ]
 
icarus_stage0_2d_data:              [
                                      @sequence::icarus_stage0_PMT, 
                                      @sequence::icarus_stage0_CRT,
                                      daqTPCROI, 
                                      @sequence::icarus_stage0_2d_multiTPC
                                    ]
 
icarus_stage0_data_crtpmtfilter:    [
                                      @sequence::icarus_stage0_PMT, 
                                      @sequence::icarus_stage0_CRT,
                                      crtpmtmatchingfilter,
                                      daqTPCROI, 
                                      @sequence::icarus_stage0_multiTPC
                                    ]

icarus_stage0_2d_data_crtpmtfilter: [
                                      @sequence::icarus_stage0_PMT, 
                                      @sequence::icarus_stage0_CRT,
                                      crtpmtmatchingfilter,
                                      daqTPCROI, 
                                      @sequence::icarus_stage0_2d_multiTPC
                                    ]

### Below we include overrides for the modules above

physics.producers.daqTrigger.DecoderTool.TrigConfigLabel:                                      triggerconfig

### Handle multiple TPC readout with single instances
icarus_stage0_producers.daqTPC.FragmentsLabelVec:                                              ["daq:PHYSCRATEDATATPCWW","daq:PHYSCRATEDATATPCWE","daq:PHYSCRATEDATATPCEW","daq:PHYSCRATEDATATPCEE"]
icarus_stage0_producers.daqTPCROI.FragmentsLabelVec:                                           ["daq:PHYSCRATEDATATPCWW","daq:PHYSCRATEDATATPCWE","daq:PHYSCRATEDATATPCEW","daq:PHYSCRATEDATATPCEE"]

### Set up for the 1D deconvolution - turn OFF ROI finding
icarus_stage0_producers.decon1droi.RawDigitLabelVec:                                           ["daqTPCROI:PHYSCRATEDATATPCWW","daqTPCROI:PHYSCRATEDATATPCWE","daqTPCROI:PHYSCRATEDATATPCEW","daqTPCROI:PHYSCRATEDATATPCEE"]
icarus_stage0_producers.decon1droi.ROIFinderToolVec.ROIFinderToolPlane0:                       @local::icarus_noproifinder_0
icarus_stage0_producers.decon1droi.ROIFinderToolVec.ROIFinderToolPlane1:                       @local::icarus_noproifinder_1
icarus_stage0_producers.decon1droi.ROIFinderToolVec.ROIFinderToolPlane2:                       @local::icarus_noproifinder_2

### Set up for the 2D deconvolution
icarus_stage0_producers.decon2droi.wcls_main.inputers:                                         ["wclsRawFrameSource:rfsrc0"]
icarus_stage0_producers.decon2droi.wcls_main.outputers:                                        ["wclsFrameSaver:spsaver0"]
icarus_stage0_producers.decon2droi.wcls_main.params.raw_input_label:                           "daqTPC"
icarus_stage0_producers.decon2droi.wcls_main.params.tpc_volume_label:                          0
icarus_stage0_producers.decon2droi.wcls_main.params.signal_output_form:                        "dense"

icarus_stage0_producers.decon2droiEE.wcls_main.inputers:                                       ["wclsRawFrameSource:rfsrc0"]
icarus_stage0_producers.decon2droiEE.wcls_main.outputers:                                      ["wclsFrameSaver:spsaver0"]
icarus_stage0_producers.decon2droiEE.wcls_main.params.raw_input_label:                         "daqTPCROI:PHYSCRATEDATATPCEE"
icarus_stage0_producers.decon2droiEE.wcls_main.params.tpc_volume_label:                        0
icarus_stage0_producers.decon2droiEE.wcls_main.params.signal_output_form:                      "dense"

icarus_stage0_producers.decon2droiEW.wcls_main.inputers:                                       ["wclsRawFrameSource:rfsrc1"]
icarus_stage0_producers.decon2droiEW.wcls_main.outputers:                                      ["wclsFrameSaver:spsaver1"]
icarus_stage0_producers.decon2droiEW.wcls_main.params.raw_input_label:                         "daqTPCROI:PHYSCRATEDATATPCEW"
icarus_stage0_producers.decon2droiEW.wcls_main.params.tpc_volume_label:                        1
icarus_stage0_producers.decon2droiEW.wcls_main.params.signal_output_form:                      "dense"

icarus_stage0_producers.decon2droiWE.wcls_main.inputers:                                       ["wclsRawFrameSource:rfsrc2"]
icarus_stage0_producers.decon2droiWE.wcls_main.outputers:                                      ["wclsFrameSaver:spsaver2"]
icarus_stage0_producers.decon2droiWE.wcls_main.params.raw_input_label:                         "daqTPCROI:PHYSCRATEDATATPCWE"
icarus_stage0_producers.decon2droiWE.wcls_main.params.tpc_volume_label:                        2
icarus_stage0_producers.decon2droiWE.wcls_main.params.signal_output_form:                      "dense"

icarus_stage0_producers.decon2droiWW.wcls_main.inputers:                                       ["wclsRawFrameSource:rfsrc3"]
icarus_stage0_producers.decon2droiWW.wcls_main.outputers:                                      ["wclsFrameSaver:spsaver3"]
icarus_stage0_producers.decon2droiWW.wcls_main.params.raw_input_label:                         "daqTPCROI:PHYSCRATEDATATPCWW"
icarus_stage0_producers.decon2droiWW.wcls_main.params.tpc_volume_label:                        3
icarus_stage0_producers.decon2droiWW.wcls_main.params.signal_output_form:                      "dense"

### Set up to output ROIs from full waveforms
icarus_stage0_producers.roifinder.WireModuleLabelVec:                                          ["decon1droi:PHYSCRATEDATATPCWW","decon1droi:PHYSCRATEDATATPCWE","decon1droi:PHYSCRATEDATATPCEW","decon1droi:PHYSCRATEDATATPCEE"]
icarus_stage0_producers.roifinder.OutInstanceLabelVec:                                         ["PHYSCRATEDATATPCWW","PHYSCRATEDATATPCWE","PHYSCRATEDATATPCEW","PHYSCRATEDATATPCEE"]
icarus_stage0_producers.roifinder.OutputMorphed:                                               false

icarus_stage0_producers.roifinder2d.ROIFinderToolVec:                                          { ROIFinderPlane0: @local::decoderroifinder_0
                                                                                                 ROIFinderPlane1: @local::decoderroifinder_1
                                                                                                 ROIFinderPlane2: @local::decoderroifinder_2
                                                                                               }
icarus_stage0_producers.roifinder2d.ROIFinderToolVec.ROIFinderPlane0.ROILabelVec:              ["roifinder:PHYSCRATEDATATPCWW","roifinder:PHYSCRATEDATATPCWE","roifinder:PHYSCRATEDATATPCEW","roifinder:PHYSCRATEDATATPCEE"]
icarus_stage0_producers.roifinder2d.ROIFinderToolVec.ROIFinderPlane1.ROILabelVec:              ["roifinder:PHYSCRATEDATATPCWW","roifinder:PHYSCRATEDATATPCWE","roifinder:PHYSCRATEDATATPCEW","roifinder:PHYSCRATEDATATPCEE"]
icarus_stage0_producers.roifinder2d.ROIFinderToolVec.ROIFinderPlane2.ROILabelVec:              ["roifinder:PHYSCRATEDATATPCWW","roifinder:PHYSCRATEDATATPCWE","roifinder:PHYSCRATEDATATPCEW","roifinder:PHYSCRATEDATATPCEE"]
icarus_stage0_producers.roifinder2d.WireModuleLabelVec:                                        ["decon2droiWW:looseLf","decon2droiWE:looseLf","decon2droiEW:looseLf","decon2droiEE:looseLf"]
icarus_stage0_producers.roifinder2d.OutInstanceLabelVec:                                       ["PHYSCRATEDATATPCWW","PHYSCRATEDATATPCWE","PHYSCRATEDATATPCEW","PHYSCRATEDATATPCEE"]
icarus_stage0_producers.roifinder2d.OutputMorphed:                                             false

### Set up hit finding for multiple TPC readout
icarus_stage0_producers.gaushitTPCWW.CalDataModuleLabel:                                       "roifinder:PHYSCRATEDATATPCWW"
icarus_stage0_producers.gaushitTPCWE.CalDataModuleLabel:                                       "roifinder:PHYSCRATEDATATPCWE"
icarus_stage0_producers.gaushitTPCEW.CalDataModuleLabel:                                       "roifinder:PHYSCRATEDATATPCEW"
icarus_stage0_producers.gaushitTPCEE.CalDataModuleLabel:                                       "roifinder:PHYSCRATEDATATPCEE"

icarus_stage0_producers.gaushitTPCWW.HitFinderToolVec.CandidateHitsPlane0:                     @local::candhitfinder_standard      # Sets hit finding for plane 0
icarus_stage0_producers.gaushitTPCWW.HitFinderToolVec.CandidateHitsPlane0.Plane:               0
icarus_stage0_producers.gaushitTPCWW.HitFinderToolVec.CandidateHitsPlane0.RoiThreshold:        9.
icarus_stage0_producers.gaushitTPCWW.HitFinderToolVec.CandidateHitsPlane1:                     @local::candhitfinder_standard      # Sets hit finding for plane 1
icarus_stage0_producers.gaushitTPCWW.HitFinderToolVec.CandidateHitsPlane1.Plane:               1
icarus_stage0_producers.gaushitTPCWW.HitFinderToolVec.CandidateHitsPlane1.RoiThreshold:        9.5
icarus_stage0_producers.gaushitTPCWW.HitFinderToolVec.CandidateHitsPlane2:                     @local::candhitfinder_standard      # Sets hit finding for plane 2
icarus_stage0_producers.gaushitTPCWW.HitFinderToolVec.CandidateHitsPlane2.Plane:               2
icarus_stage0_producers.gaushitTPCWW.HitFinderToolVec.CandidateHitsPlane2.RoiThreshold:        9.

icarus_stage0_producers.gaushitTPCWE.HitFinderToolVec.CandidateHitsPlane0:                     @local::candhitfinder_standard      # Sets hit finding for plane 0
icarus_stage0_producers.gaushitTPCWE.HitFinderToolVec.CandidateHitsPlane0.Plane:               0
icarus_stage0_producers.gaushitTPCWE.HitFinderToolVec.CandidateHitsPlane0.RoiThreshold:        9.
icarus_stage0_producers.gaushitTPCWE.HitFinderToolVec.CandidateHitsPlane1:                     @local::candhitfinder_standard      # Sets hit finding for plane 1
icarus_stage0_producers.gaushitTPCWE.HitFinderToolVec.CandidateHitsPlane1.Plane:               1
icarus_stage0_producers.gaushitTPCWE.HitFinderToolVec.CandidateHitsPlane1.RoiThreshold:        9.5
icarus_stage0_producers.gaushitTPCWE.HitFinderToolVec.CandidateHitsPlane2:                     @local::candhitfinder_standard      # Sets hit finding for plane 2
icarus_stage0_producers.gaushitTPCWE.HitFinderToolVec.CandidateHitsPlane2.Plane:               2
icarus_stage0_producers.gaushitTPCWE.HitFinderToolVec.CandidateHitsPlane2.RoiThreshold:        9.

icarus_stage0_producers.gaushitTPCEW.HitFinderToolVec.CandidateHitsPlane0:                     @local::candhitfinder_standard      # Sets hit finding for plane 0
icarus_stage0_producers.gaushitTPCEW.HitFinderToolVec.CandidateHitsPlane0.Plane:               0
icarus_stage0_producers.gaushitTPCEW.HitFinderToolVec.CandidateHitsPlane0.RoiThreshold:        9.
icarus_stage0_producers.gaushitTPCEW.HitFinderToolVec.CandidateHitsPlane1:                     @local::candhitfinder_standard      # Sets hit finding for plane 1
icarus_stage0_producers.gaushitTPCEW.HitFinderToolVec.CandidateHitsPlane1.Plane:               1
icarus_stage0_producers.gaushitTPCEW.HitFinderToolVec.CandidateHitsPlane1.RoiThreshold:        9.5
icarus_stage0_producers.gaushitTPCEW.HitFinderToolVec.CandidateHitsPlane2:                     @local::candhitfinder_standard      # Sets hit finding for plane 2
icarus_stage0_producers.gaushitTPCEW.HitFinderToolVec.CandidateHitsPlane2.Plane:               2
icarus_stage0_producers.gaushitTPCEW.HitFinderToolVec.CandidateHitsPlane2.RoiThreshold:        9.

icarus_stage0_producers.gaushitTPCEE.HitFinderToolVec.CandidateHitsPlane0:                     @local::candhitfinder_standard      # Sets hit finding for plane 0
icarus_stage0_producers.gaushitTPCEE.HitFinderToolVec.CandidateHitsPlane0.Plane:               0
icarus_stage0_producers.gaushitTPCEE.HitFinderToolVec.CandidateHitsPlane0.RoiThreshold:        9.
icarus_stage0_producers.gaushitTPCEE.HitFinderToolVec.CandidateHitsPlane1:                     @local::candhitfinder_standard      # Sets hit finding for plane 1
icarus_stage0_producers.gaushitTPCEE.HitFinderToolVec.CandidateHitsPlane1.Plane:               1
icarus_stage0_producers.gaushitTPCEE.HitFinderToolVec.CandidateHitsPlane1.RoiThreshold:        9.5
icarus_stage0_producers.gaushitTPCEE.HitFinderToolVec.CandidateHitsPlane2:                     @local::candhitfinder_standard      # Sets hit finding for plane 2
icarus_stage0_producers.gaushitTPCEE.HitFinderToolVec.CandidateHitsPlane2.Plane:               2
icarus_stage0_producers.gaushitTPCEE.HitFinderToolVec.CandidateHitsPlane2.RoiThreshold:        9.

icarus_stage0_producers.gaushit2dTPCWW.CalDataModuleLabel:                                     "roifinder:PHYSCRATEDATATPCWW"
icarus_stage0_producers.gaushit2dTPCWE.CalDataModuleLabel:                                     "roifinder:PHYSCRATEDATATPCWE"
icarus_stage0_producers.gaushit2dTPCEW.CalDataModuleLabel:                                     "roifinder:PHYSCRATEDATATPCEW"
icarus_stage0_producers.gaushit2dTPCEE.CalDataModuleLabel:                                     "roifinder:PHYSCRATEDATATPCEE"

icarus_stage0_producers.gaushit2dTPCWW.HitFinderToolVec.CandidateHitsPlane0:                   @local::candhitfinder_standard      # Sets hit finding for plane 0
icarus_stage0_producers.gaushit2dTPCWW.HitFinderToolVec.CandidateHitsPlane0.Plane:             0
icarus_stage0_producers.gaushit2dTPCWW.HitFinderToolVec.CandidateHitsPlane0.RoiThreshold:      9.
icarus_stage0_producers.gaushit2dTPCWW.HitFinderToolVec.CandidateHitsPlane1:                   @local::candhitfinder_standard      # Sets hit finding for plane 1
icarus_stage0_producers.gaushit2dTPCWW.HitFinderToolVec.CandidateHitsPlane1.Plane:             1
icarus_stage0_producers.gaushit2dTPCWW.HitFinderToolVec.CandidateHitsPlane1.RoiThreshold:      9.5
icarus_stage0_producers.gaushit2dTPCWW.HitFinderToolVec.CandidateHitsPlane2:                   @local::candhitfinder_standard      # Sets hit finding for plane 2
icarus_stage0_producers.gaushit2dTPCWW.HitFinderToolVec.CandidateHitsPlane2.Plane:             2
icarus_stage0_producers.gaushit2dTPCWW.HitFinderToolVec.CandidateHitsPlane2.RoiThreshold:      9.

icarus_stage0_producers.gaushit2dTPCWE.HitFinderToolVec.CanditeHitsPlane0:                   @local::candhitfinder_standard      # Sets hit finding for plane 0
icarus_stage0_producers.gaushit2dTPCWE.HitFinderToolVec.CandidateHitsPlane0.Plane:             0
icarus_stage0_producers.gaushit2dTPCWE.HitFinderToolVec.CandidateHitsPlane0.RoiThreshold:      9.
icarus_stage0_producers.gaushit2dTPCWE.HitFinderToolVec.CandidateHitsPlane1:                   @local::candhitfinder_standard      # Sets hit finding for plane 1
icarus_stage0_producers.gaushit2dTPCWE.HitFinderToolVec.CandidateHitsPlane1.Plane:             1
icarus_stage0_producers.gaushit2dTPCWE.HitFinderToolVec.CandidateHitsPlane1.RoiThreshold:      9.5
icarus_stage0_producers.gaushit2dTPCWE.HitFinderToolVec.CandidateHitsPlane2:                   @local::candhitfinder_standard      # Sets hit finding for plane 2
icarus_stage0_producers.gaushit2dTPCWE.HitFinderToolVec.CandidateHitsPlane2.Plane:             2
icarus_stage0_producers.gaushit2dTPCWE.HitFinderToolVec.CandidateHitsPlane2.RoiThreshold:      9.

icarus_stage0_producers.gaushit2dTPCEW.HitFinderToolVec.CanditeHitsPlane0:                   @local::candhitfinder_standard      # Sets hit finding for plane 0
icarus_stage0_producers.gaushit2dTPCEW.HitFinderToolVec.CandidateHitsPlane0.Plane:             0
icarus_stage0_producers.gaushit2dTPCEW.HitFinderToolVec.CandidateHitsPlane0.RoiThreshold:      9.
icarus_stage0_producers.gaushit2dTPCEW.HitFinderToolVec.CandidateHitsPlane1:                   @local::candhitfinder_standard      # Sets hit finding for plane 1
icarus_stage0_producers.gaushit2dTPCEW.HitFinderToolVec.CandidateHitsPlane1.Plane:             1
icarus_stage0_producers.gaushit2dTPCEW.HitFinderToolVec.CandidateHitsPlane1.RoiThreshold:      9.5
icarus_stage0_producers.gaushit2dTPCEW.HitFinderToolVec.CandidateHitsPlane2:                   @local::candhitfinder_standard      # Sets hit finding for plane 2
icarus_stage0_producers.gaushit2dTPCEW.HitFinderToolVec.CandidateHitsPlane2.Plane:             2
icarus_stage0_producers.gaushit2dTPCEW.HitFinderToolVec.CandidateHitsPlane2.RoiThreshold:      9.

icarus_stage0_producers.gaushit2dTPCEE.HitFinderToolVec.CanditeHitsPlane0:                   @local::candhitfinder_standard      # Sets hit finding for plane 0
icarus_stage0_producers.gaushit2dTPCEE.HitFinderToolVec.CandidateHitsPlane0.Plane:             0
icarus_stage0_producers.gaushit2dTPCEE.HitFinderToolVec.CandidateHitsPlane0.RoiThreshold:      9.
icarus_stage0_producers.gaushit2dTPCEE.HitFinderToolVec.CandidateHitsPlane1:                   @local::candhitfinder_standard      # Sets hit finding for plane 1
icarus_stage0_producers.gaushit2dTPCEE.HitFinderToolVec.CandidateHitsPlane1.Plane:             1
icarus_stage0_producers.gaushit2dTPCEE.HitFinderToolVec.CandidateHitsPlane1.RoiThreshold:      9.5
icarus_stage0_producers.gaushit2dTPCEE.HitFinderToolVec.CandidateHitsPlane2:                   @local::candhitfinder_standard      # Sets hit finding for plane 2
icarus_stage0_producers.gaushit2dTPCEE.HitFinderToolVec.CandidateHitsPlane2.Plane:             2
icarus_stage0_producers.gaushit2dTPCEE.HitFinderToolVec.CandidateHitsPlane2.RoiThreshold:      9.

###
### Optical detector
###
icarus_stage0_producers.ophit.InputLabels:                                                     [ "ophituncorrected" ]
icarus_stage0_producers.ophitfull.InputLabels:                                                 [ "ophitfulluncorrected" ]

### Default purity monitor settings (single TPC readout assumed)
icarus_stage0_producers.purityana0.RawModuleLabel:                                             ["daqTPCROI:PHYSCRATEDATATPCWW","daqTPCROI:PHYSCRATEDATATPCWE","daqTPCROI:PHYSCRATEDATATPCEW","daqTPCROI:PHYSCRATEDATATPCEE"]
icarus_stage0_producers.purityana0.ValoreTauFCL:                                               600000.
icarus_stage0_producers.purityana0.CryostatFCL:                                                0
icarus_stage0_producers.purityana0.PlaneFCL:                                                   2
icarus_stage0_producers.purityana0.ThresholdFCL:                                               3
icarus_stage0_producers.purityana0.PersistPurityInfo:                                          false
icarus_stage0_producers.purityana0.FillAnaTuple:                                               false
icarus_stage0_producers.purityana0.PersistPurityInfo:                                          false
icarus_stage0_producers.purityana0.FillAnaTuple:                                               false

icarus_stage0_producers.purityana1.RawModuleLabel:                                             ["daqTPCROI:PHYSCRATEDATATPCWW","daqTPCROI:PHYSCRATEDATATPCWE","daqTPCROI:PHYSCRATEDATATPCEW","daqTPCROI:PHYSCRATEDATATPCEE"]
icarus_stage0_producers.purityana1.ValoreTauFCL:                                               600000.
icarus_stage0_producers.purityana1.CryostatFCL:                                                1
icarus_stage0_producers.purityana1.PlaneFCL:                                                   2
icarus_stage0_producers.purityana1.ThresholdFCL:                                               3
icarus_stage0_producers.purityana1.PersistPurityInfo:                                          false
icarus_stage0_producers.purityana1.FillAnaTuple:                                               false
icarus_stage0_producers.purityana1.PersistPurityInfo:                                          false
icarus_stage0_producers.purityana1.FillAnaTuple:                                               false

icarus_stage0_producers.triggerconfig.TriggerFragmentType:				       ICARUSTriggerV3

END_PROLOG<|MERGE_RESOLUTION|>--- conflicted
+++ resolved
@@ -152,11 +152,7 @@
                              TriggerType:        "Unknown"
                           }
 
-<<<<<<< HEAD
-   crtpmtmatchingfilter: @local::icarus_FilterNumberTPCHits
-=======
    crtpmtmatchingfilter: @local::icarus_FilterCRTPMTMatching
->>>>>>> 3e8db53f
 }
 
 
