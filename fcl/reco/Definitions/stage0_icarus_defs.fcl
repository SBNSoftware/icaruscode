--- conflicted
+++ resolved
@@ -8,10 +8,7 @@
 #include "decoderdefs_icarus.fcl"
 #include "recowire_icarus.fcl"
 #include "wirechannelroiconverters_sbn.fcl"
-<<<<<<< HEAD
 #include "hitfindermodules_icarus.fcl"
-=======
->>>>>>> 586c0e2b
 #include "timing_icarus.fcl"
 #include "timing_beam.fcl"
 #include "icarus_ophitfinder.fcl"
@@ -92,7 +89,6 @@
   roifinder1d:                    @local::icarus_roifinder
   roifinder2d:                    @local::icarus_roifinder
 
-<<<<<<< HEAD
   ### TPC hit-finder producers
   gaushit1dTPCWW:                 @local::gaus_hitfinder_icarus
   gaushit1dTPCWE:                 @local::gaus_hitfinder_icarus
@@ -109,8 +105,6 @@
   gausshitTPCEW:                  @local::gausshit_sbn
   gausshitTPCEE:                  @local::gausshit_sbn
 
-=======
->>>>>>> 586c0e2b
   ### CRT hit finder producer
   crthit:                         @local::standard_crthitproducer	
 
